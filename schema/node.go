--- conflicted
+++ resolved
@@ -1,11 +1,9 @@
 package schema
 
 import (
-<<<<<<< HEAD
+	"encoding/json"
+
 	"time"
-=======
-	"encoding/json"
->>>>>>> 9571f532
 
 	"github.com/ethereum/go-ethereum/common"
 )
