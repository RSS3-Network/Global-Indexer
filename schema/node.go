package schema

import (
	"time"

	"github.com/ethereum/go-ethereum/common"
	"github.com/naturalselectionlabs/rss3-node/config"
)

type Node struct {
<<<<<<< HEAD
	Address      common.Address `json:"address"`
	Name         string         `json:"name"`
	Description  string         `json:"description"`
	Endpoint     string         `json:"-"`
	TaxFraction  uint64         `json:"taxFraction"`
	IsPublicGood bool           `json:"isPublicGood"`
	Stream       *config.Stream `json:"stream"`
	Config       *config.Node   `json:"-"`
}

type Stat struct {
	Address              common.Address `json:"address"`
	Endpoint             string         `json:"-"`
	Points               float64        `json:"points"`
	IsPublicGood         bool           `json:"isPublicGood"`
	IsFullNode           bool           `json:"isFullNode"`
	IsRssNode            bool           `json:"isRssNode"`
	Staking              float64        `json:"staking"`
	TotalRequest         int64          `json:"totalRequest"`
	EpochRequest         int64          `json:"epochRequest"`
	EpochInvalidRequest  int64          `json:"epochInvalidRequest"`
	DecentralizedNetwork int            `json:"decentralizedNetwork"`
	FederatedNetwork     int            `json:"federatedNetwork"`
	Indexer              int            `json:"indexer"`
	ResetAt              time.Time      `json:"resetAt"`
=======
	Address             common.Address `json:"address"`
	Name                string         `json:"name"`
	Description         string         `json:"description"`
	TaxFraction         uint64         `json:"taxFraction"`
	IsPublicGood        bool           `json:"isPublicGood"`
	OperatingPoolTokens string         `json:"operatingPoolTokens"`
	StakingPoolTokens   string         `json:"stakingPoolTokens"`
	TotalShares         string         `json:"totalShares"`
	SlashedTokens       string         `json:"slashedTokens"`
	Endpoint            string         `json:"-"`
	Stream              *config.Stream `json:"-"`
	Config              *config.Node   `json:"-"`
>>>>>>> a1762479
}<|MERGE_RESOLUTION|>--- conflicted
+++ resolved
@@ -8,15 +8,18 @@
 )
 
 type Node struct {
-<<<<<<< HEAD
-	Address      common.Address `json:"address"`
-	Name         string         `json:"name"`
-	Description  string         `json:"description"`
-	Endpoint     string         `json:"-"`
-	TaxFraction  uint64         `json:"taxFraction"`
-	IsPublicGood bool           `json:"isPublicGood"`
-	Stream       *config.Stream `json:"stream"`
-	Config       *config.Node   `json:"-"`
+	Address             common.Address `json:"address"`
+	Name                string         `json:"name"`
+	Description         string         `json:"description"`
+	TaxFraction         uint64         `json:"taxFraction"`
+	IsPublicGood        bool           `json:"isPublicGood"`
+	OperatingPoolTokens string         `json:"operatingPoolTokens"`
+	StakingPoolTokens   string         `json:"stakingPoolTokens"`
+	TotalShares         string         `json:"totalShares"`
+	SlashedTokens       string         `json:"slashedTokens"`
+	Endpoint            string         `json:"-"`
+	Stream              *config.Stream `json:"-"`
+	Config              *config.Node   `json:"-"`
 }
 
 type Stat struct {
@@ -34,18 +37,4 @@
 	FederatedNetwork     int            `json:"federatedNetwork"`
 	Indexer              int            `json:"indexer"`
 	ResetAt              time.Time      `json:"resetAt"`
-=======
-	Address             common.Address `json:"address"`
-	Name                string         `json:"name"`
-	Description         string         `json:"description"`
-	TaxFraction         uint64         `json:"taxFraction"`
-	IsPublicGood        bool           `json:"isPublicGood"`
-	OperatingPoolTokens string         `json:"operatingPoolTokens"`
-	StakingPoolTokens   string         `json:"stakingPoolTokens"`
-	TotalShares         string         `json:"totalShares"`
-	SlashedTokens       string         `json:"slashedTokens"`
-	Endpoint            string         `json:"-"`
-	Stream              *config.Stream `json:"-"`
-	Config              *config.Node   `json:"-"`
->>>>>>> a1762479
 }