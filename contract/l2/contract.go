--- conflicted
+++ resolved
@@ -16,17 +16,11 @@
 	AddressL2StandardBridgeProxy       = predeploys.L2StandardBridgeAddr                                   // https://scan.testnet.rss3.io/address/0x4200000000000000000000000000000000000010
 	AddressL2CrossDomainMessengerProxy = predeploys.L2CrossDomainMessengerAddr                             // https://scan.testnet.rss3.io/address/0x4200000000000000000000000000000000000007
 	AddressL2ToL1MessagePasser         = predeploys.L2ToL1MessagePasserAddr                                // https://scan.testnet.rss3.io/address/0x4200000000000000000000000000000000000007
-<<<<<<< HEAD
-	AddressStakingProxy                = common.HexToAddress("0x6553a9971fe28DA69462613fb012b9c1c302Ce92") // https://scan.testnet.rss3.io/address/0x6553a9971fe28DA69462613fb012b9c1c302Ce92
-	AddressChipsProxy                  = common.HexToAddress("0x63144882F6c43d7844e38AcEE55B528a5D883e34") // https://scan.testnet.rss3.io/token/0x63144882F6c43d7844e38AcEE55B528a5D883e34
-	AddressSettlementProxy             = common.HexToAddress("0x4D7801d1f3da81A367C0C55Df49601Ee744D03Fe") // https://scan.testnet.rss3.io/address/0x4D7801d1f3da81A367C0C55Df49601Ee744D03Fe
-
-	AddressBillingProxy = common.HexToAddress("TODO") // TODO
-=======
 	AddressStakingProxy                = common.HexToAddress("0x8A312bC2dC1D9549e37f69A4922Da7Df8Bf239db") // https://scan.testnet.rss3.io/address/0x8A312bC2dC1D9549e37f69A4922Da7Df8Bf239db
 	AddressChipsProxy                  = common.HexToAddress("0xFB5E5e6e4a90e17641af7EDc86412305E8e44b88") // https://scan.testnet.rss3.io/token/0xFB5E5e6e4a90e17641af7EDc86412305E8e44b88
 	AddressSettlementProxy             = common.HexToAddress("0xFaF9d15Ab950220F7072db7B41DEEcA4616B15D9") // https://scan.testnet.rss3.io/address/0xFaF9d15Ab950220F7072db7B41DEEcA4616B15D9
->>>>>>> b555d1f6
+
+	AddressBillingProxy = common.HexToAddress("TODO") // TODO
 )
 
 var (
