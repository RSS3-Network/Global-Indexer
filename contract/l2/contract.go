--- conflicted
+++ resolved
@@ -41,14 +41,12 @@
 	EventHashRewardDistributed = crypto.Keccak256Hash([]byte("RewardDistributed(uint256,uint256,uint256,address[],uint256[],uint256[],uint256[],uint256[])"))
 )
 
-<<<<<<< HEAD
 var (
 	MethodDistributeRewards = "distributeRewards"
 )
-=======
+
 type ChipsTokenMetadata struct {
 	Name        string `json:"name"`
 	Description string `json:"description"`
 	Image       string `json:"image"`
-}
->>>>>>> 9ba7c60d
+}