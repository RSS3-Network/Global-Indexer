package l2

import (
	"github.com/ethereum-optimism/optimism/op-bindings/predeploys"
	"github.com/ethereum/go-ethereum/common"
	"github.com/ethereum/go-ethereum/crypto"
)

//go:generate go run --mod=mod github.com/ethereum/go-ethereum/cmd/abigen@v1.13.5 --abi ./abi/Staking.abi --pkg l2 --type Staking --out contract_staking.go
//go:generate go run --mod=mod github.com/ethereum/go-ethereum/cmd/abigen@v1.13.5 --abi ./abi/Chips.abi --pkg l2 --type Chips --out contract_chips.go
//go:generate go run --mod=mod github.com/ethereum/go-ethereum/cmd/abigen@v1.13.5 --abi ./abi/Settlement.abi --pkg l2 --type Settlement --out contract_settlement.go
//go:generate go run --mod=mod github.com/ethereum/go-ethereum/cmd/abigen@v1.13.5 --abi ./abi/Billing.abi --pkg l2 --type Billing --out contract_billing.go

var (
<<<<<<< HEAD
	AddressGovernanceTokenProxy        = predeploys.GovernanceTokenAddr                                    // https://scan.testnet.rss3.io/token/0x4200000000000000000000000000000000000042
	AddressL2StandardBridgeProxy       = predeploys.L2StandardBridgeAddr                                   // https://scan.testnet.rss3.io/address/0x4200000000000000000000000000000000000010
	AddressL2CrossDomainMessengerProxy = predeploys.L2CrossDomainMessengerAddr                             // https://scan.testnet.rss3.io/address/0x4200000000000000000000000000000000000007
	AddressL2ToL1MessagePasser         = predeploys.L2ToL1MessagePasserAddr                                // https://scan.testnet.rss3.io/address/0x4200000000000000000000000000000000000007
	AddressStakingProxy                = common.HexToAddress("0x8A312bC2dC1D9549e37f69A4922Da7Df8Bf239db") // https://scan.testnet.rss3.io/address/0x8A312bC2dC1D9549e37f69A4922Da7Df8Bf239db
	AddressChipsProxy                  = common.HexToAddress("0xFB5E5e6e4a90e17641af7EDc86412305E8e44b88") // https://scan.testnet.rss3.io/token/0xFB5E5e6e4a90e17641af7EDc86412305E8e44b88
	AddressSettlementProxy             = common.HexToAddress("0xFaF9d15Ab950220F7072db7B41DEEcA4616B15D9") // https://scan.testnet.rss3.io/address/0xFaF9d15Ab950220F7072db7B41DEEcA4616B15D9
	AddressBillingProxy                = common.HexToAddress("0x4630b9ad9b149ebf13d185ab7b96cb4afe95e6c4") // https://scan.testnet.rss3.io/address/0x4630b9ad9b149ebf13d185ab7b96cb4afe95e6c4
=======
	AddressGovernanceTokenProxy        = predeploys.GovernanceTokenAddr        // https://scan.testnet.rss3.io/token/0x4200000000000000000000000000000000000042
	AddressL2StandardBridgeProxy       = predeploys.L2StandardBridgeAddr       // https://scan.testnet.rss3.io/address/0x4200000000000000000000000000000000000010
	AddressL2CrossDomainMessengerProxy = predeploys.L2CrossDomainMessengerAddr // https://scan.testnet.rss3.io/address/0x4200000000000000000000000000000000000007
	AddressL2ToL1MessagePasser         = predeploys.L2ToL1MessagePasserAddr    // https://scan.testnet.rss3.io/address/0x4200000000000000000000000000000000000007
>>>>>>> 4b9b83af
)

var ContractMap = map[uint64]*struct {
	AddressStakingProxy    common.Address
	AddressChipsProxy      common.Address
	AddressSettlementProxy common.Address
}{
	2331: {
		AddressStakingProxy:    common.HexToAddress("0x8A312bC2dC1D9549e37f69A4922Da7Df8Bf239db"), // https://scan.testnet.rss3.io/address/0x8A312bC2dC1D9549e37f69A4922Da7Df8Bf239db
		AddressChipsProxy:      common.HexToAddress("0xFB5E5e6e4a90e17641af7EDc86412305E8e44b88"), // https://scan.testnet.rss3.io/token/0xFB5E5e6e4a90e17641af7EDc86412305E8e44b88
		AddressSettlementProxy: common.HexToAddress("0xFaF9d15Ab950220F7072db7B41DEEcA4616B15D9"), // https://scan.testnet.rss3.io/address/0xFaF9d15Ab950220F7072db7B41DEEcA4616B15D9
	},
}

var (
	EventHashL2StandardBridgeWithdrawalInitiated = crypto.Keccak256Hash([]byte("WithdrawalInitiated(address,address,address,address,uint256,bytes)"))
	EventHashL2StandardBridgeDepositFinalized    = crypto.Keccak256Hash([]byte("DepositFinalized(address,address,address,address,uint256,bytes)"))

	EventHashL2CrossDomainMessengerSentMessage    = crypto.Keccak256Hash([]byte("SentMessage(address,address,bytes,uint256,uint256)"))
	EventHashL2CrossDomainMessengerRelayedMessage = crypto.Keccak256Hash([]byte("RelayedMessage(bytes32)"))

	EventHashL2ToL1MessagePasserMessagePassed = crypto.Keccak256Hash([]byte("MessagePassed(uint256,address,address,uint256,uint256,bytes,bytes32)"))

	EventHashStakingDeposited         = crypto.Keccak256Hash([]byte("Deposited(address,uint256)"))
	EventHashStakingStaked            = crypto.Keccak256Hash([]byte("Staked(address,address,uint256,uint256,uint256)"))
	EventHashStakingUnstakeRequested  = crypto.Keccak256Hash([]byte("UnstakeRequested(address,address,uint256,uint256,uint256[])"))
	EventHashStakingUnstakeClaimed    = crypto.Keccak256Hash([]byte("UnstakeClaimed(uint256,address,address,uint256)"))
	EventHashStakingWithdrawRequested = crypto.Keccak256Hash([]byte("WithdrawRequested(address,uint256,uint256)"))
	EventHashStakingWithdrawalClaimed = crypto.Keccak256Hash([]byte("WithdrawalClaimed(uint256 indexed requestId)"))

	EventHashChipsTransfer = crypto.Keccak256Hash([]byte("Transfer(address,address,uint256)"))

	EventHashRewardDistributed = crypto.Keccak256Hash([]byte("RewardDistributed(uint256,uint256,uint256,address[],uint256[],uint256[],uint256[],uint256[])"))

	EventHashBillingTokensDeposited = crypto.Keccak256Hash([]byte("TokensDeposited(address,uint256)"))
	EventHashBillingTokensWithdrawn = crypto.Keccak256Hash([]byte("TokensWithdrawn(address,uint256,uint256)"))
	EventHashBillingTokensCollected = crypto.Keccak256Hash([]byte("TokensCollected(address,uint256)"))
)

var (
	MethodDistributeRewards = "distributeRewards"
	MethodCollectTokens     = "collectTokens"
	MethodWithdrawTokens    = "withdrawTokens"
)

type ChipsTokenMetadata struct {
	Name        string `json:"name"`
	Description string `json:"description"`
	Image       string `json:"image"`
}<|MERGE_RESOLUTION|>--- conflicted
+++ resolved
@@ -12,32 +12,23 @@
 //go:generate go run --mod=mod github.com/ethereum/go-ethereum/cmd/abigen@v1.13.5 --abi ./abi/Billing.abi --pkg l2 --type Billing --out contract_billing.go
 
 var (
-<<<<<<< HEAD
-	AddressGovernanceTokenProxy        = predeploys.GovernanceTokenAddr                                    // https://scan.testnet.rss3.io/token/0x4200000000000000000000000000000000000042
-	AddressL2StandardBridgeProxy       = predeploys.L2StandardBridgeAddr                                   // https://scan.testnet.rss3.io/address/0x4200000000000000000000000000000000000010
-	AddressL2CrossDomainMessengerProxy = predeploys.L2CrossDomainMessengerAddr                             // https://scan.testnet.rss3.io/address/0x4200000000000000000000000000000000000007
-	AddressL2ToL1MessagePasser         = predeploys.L2ToL1MessagePasserAddr                                // https://scan.testnet.rss3.io/address/0x4200000000000000000000000000000000000007
-	AddressStakingProxy                = common.HexToAddress("0x8A312bC2dC1D9549e37f69A4922Da7Df8Bf239db") // https://scan.testnet.rss3.io/address/0x8A312bC2dC1D9549e37f69A4922Da7Df8Bf239db
-	AddressChipsProxy                  = common.HexToAddress("0xFB5E5e6e4a90e17641af7EDc86412305E8e44b88") // https://scan.testnet.rss3.io/token/0xFB5E5e6e4a90e17641af7EDc86412305E8e44b88
-	AddressSettlementProxy             = common.HexToAddress("0xFaF9d15Ab950220F7072db7B41DEEcA4616B15D9") // https://scan.testnet.rss3.io/address/0xFaF9d15Ab950220F7072db7B41DEEcA4616B15D9
-	AddressBillingProxy                = common.HexToAddress("0x4630b9ad9b149ebf13d185ab7b96cb4afe95e6c4") // https://scan.testnet.rss3.io/address/0x4630b9ad9b149ebf13d185ab7b96cb4afe95e6c4
-=======
 	AddressGovernanceTokenProxy        = predeploys.GovernanceTokenAddr        // https://scan.testnet.rss3.io/token/0x4200000000000000000000000000000000000042
 	AddressL2StandardBridgeProxy       = predeploys.L2StandardBridgeAddr       // https://scan.testnet.rss3.io/address/0x4200000000000000000000000000000000000010
 	AddressL2CrossDomainMessengerProxy = predeploys.L2CrossDomainMessengerAddr // https://scan.testnet.rss3.io/address/0x4200000000000000000000000000000000000007
 	AddressL2ToL1MessagePasser         = predeploys.L2ToL1MessagePasserAddr    // https://scan.testnet.rss3.io/address/0x4200000000000000000000000000000000000007
->>>>>>> 4b9b83af
 )
 
 var ContractMap = map[uint64]*struct {
 	AddressStakingProxy    common.Address
 	AddressChipsProxy      common.Address
 	AddressSettlementProxy common.Address
+	AddressBillingProxy    common.Address
 }{
 	2331: {
 		AddressStakingProxy:    common.HexToAddress("0x8A312bC2dC1D9549e37f69A4922Da7Df8Bf239db"), // https://scan.testnet.rss3.io/address/0x8A312bC2dC1D9549e37f69A4922Da7Df8Bf239db
 		AddressChipsProxy:      common.HexToAddress("0xFB5E5e6e4a90e17641af7EDc86412305E8e44b88"), // https://scan.testnet.rss3.io/token/0xFB5E5e6e4a90e17641af7EDc86412305E8e44b88
 		AddressSettlementProxy: common.HexToAddress("0xFaF9d15Ab950220F7072db7B41DEEcA4616B15D9"), // https://scan.testnet.rss3.io/address/0xFaF9d15Ab950220F7072db7B41DEEcA4616B15D9
+		AddressBillingProxy:    common.HexToAddress("0x4630b9ad9b149ebf13d185ab7b96cb4afe95e6c4"), // https://scan.testnet.rss3.io/address/0x4630b9ad9b149ebf13d185ab7b96cb4afe95e6c4
 	},
 }
 
