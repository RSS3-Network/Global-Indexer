--- conflicted
+++ resolved
@@ -1364,93 +1364,7 @@
                     "metadata": {
                         "description": "Additional metadata related to the action.",
                         "type": "object",
-<<<<<<< HEAD
-                        "anyOf": [
-                            {
-                                "$ref": "#/components/schemas/SocialRevise"
-                            },
-                            {
-                                "$ref": "#/components/schemas/SocialProfile"
-                            },
-                            {
-                                "$ref": "#/components/schemas/SocialComment"
-                            },
-                            {
-                                "$ref": "#/components/schemas/SocialReward"
-                            },
-                            {
-                                "$ref": "#/components/schemas/SocialShare"
-                            },
-                            {
-                                "$ref": "#/components/schemas/SocialDelete"
-                            },
-                            {
-                                "$ref": "#/components/schemas/SocialMint"
-                            },
-                            {
-                                "$ref": "#/components/schemas/SocialProxy"
-                            },
-                            {
-                                "$ref": "#/components/schemas/SocialPost"
-                            },
-                            {
-                                "$ref": "#/components/schemas/MetaverseBurn"
-                            },
-                            {
-                                "$ref": "#/components/schemas/MetaverseMint"
-                            },
-                            {
-                                "$ref": "#/components/schemas/MetaverseTransfer"
-                            },
-                            {
-                                "$ref": "#/components/schemas/MetaverseTrade"
-                            },
-                            {
-                                "$ref": "#/components/schemas/RssFeed"
-                            },
-                            {
-                                "$ref": "#/components/schemas/TransactionTransfer"
-                            },
-                            {
-                                "$ref": "#/components/schemas/TransactionBurn"
-                            },
-                            {
-                                "$ref": "#/components/schemas/TransactionMint"
-                            },
-                            {
-                                "$ref": "#/components/schemas/TransactionApproval"
-                            },
-                            {
-                                "$ref": "#/components/schemas/TransactionBridge"
-                            },
-                            {
-                                "$ref": "#/components/schemas/CollectibleMint"
-                            },
-                            {
-                                "$ref": "#/components/schemas/CollectibleApproval"
-                            },
-                            {
-                                "$ref": "#/components/schemas/CollectibleTrade"
-                            },
-                            {
-                                "$ref": "#/components/schemas/CollectibleTransfer"
-                            },
-                            {
-                                "$ref": "#/components/schemas/CollectibleBurn"
-                            },
-                            {
-                                "$ref": "#/components/schemas/ExchangeLiquidity"
-                            },
-                            {
-                                "$ref": "#/components/schemas/ExchangeStaking"
-                            },
-                            {
-                                "$ref": "#/components/schemas/ExchangeSwap"
-                            }
-                        ]
-=======
-                        "anyOf": [{"$ref":"#/components/schemas/TransactionBridge"},{"$ref":"#/components/schemas/TransactionTransfer"},{"$ref":"#/components/schemas/TransactionBurn"},{"$ref":"#/components/schemas/TransactionMint"},{"$ref":"#/components/schemas/TransactionApproval"},{"$ref":"#/components/schemas/CollectibleBurn"},{"$ref":"#/components/schemas/CollectibleMint"},{"$ref":"#/components/schemas/CollectibleApproval"},{"$ref":"#/components/schemas/CollectibleTrade"},{"$ref":"#/components/schemas/CollectibleTransfer"},{"$ref":"#/components/schemas/ExchangeLiquidity"},{"$ref":"#/components/schemas/ExchangeStaking"},{"$ref":"#/components/schemas/ExchangeSwap"},{"$ref":"#/components/schemas/SocialReward"},{"$ref":"#/components/schemas/SocialDelete"},{"$ref":"#/components/schemas/SocialProxy"},{"$ref":"#/components/schemas/SocialPost"},{"$ref":"#/components/schemas/SocialComment"},{"$ref":"#/components/schemas/SocialMint"},{"$ref":"#/components/schemas/SocialProfile"},{"$ref":"#/components/schemas/SocialRevise"},{"$ref":"#/components/schemas/SocialShare"},{"$ref":"#/components/schemas/MetaverseBurn"},{"$ref":"#/components/schemas/MetaverseMint"},{"$ref":"#/components/schemas/MetaverseTransfer"},{"$ref":"#/components/schemas/MetaverseTrade"},{"$ref":"#/components/schemas/RssFeed"}]
->>>>>>> 54ef5d64
+                        "anyOf": [{"$ref":"#/components/schemas/SocialRevise"},{"$ref":"#/components/schemas/SocialProfile"},{"$ref":"#/components/schemas/SocialComment"},{"$ref":"#/components/schemas/SocialReward"},{"$ref":"#/components/schemas/SocialShare"},{"$ref":"#/components/schemas/SocialDelete"},{"$ref":"#/components/schemas/SocialMint"},{"$ref":"#/components/schemas/SocialProxy"},{"$ref":"#/components/schemas/SocialPost"},{"$ref":"#/components/schemas/MetaverseBurn"},{"$ref":"#/components/schemas/MetaverseMint"},{"$ref":"#/components/schemas/MetaverseTransfer"},{"$ref":"#/components/schemas/MetaverseTrade"},{"$ref":"#/components/schemas/RssFeed"},{"$ref":"#/components/schemas/TransactionTransfer"},{"$ref":"#/components/schemas/TransactionBurn"},{"$ref":"#/components/schemas/TransactionMint"},{"$ref":"#/components/schemas/TransactionApproval"},{"$ref":"#/components/schemas/TransactionBridge"},{"$ref":"#/components/schemas/CollectibleMint"},{"$ref":"#/components/schemas/CollectibleApproval"},{"$ref":"#/components/schemas/CollectibleTrade"},{"$ref":"#/components/schemas/CollectibleTransfer"},{"$ref":"#/components/schemas/CollectibleBurn"},{"$ref":"#/components/schemas/ExchangeLiquidity"},{"$ref":"#/components/schemas/ExchangeStaking"},{"$ref":"#/components/schemas/ExchangeSwap"}]
                     },
                     "platform": {
                         "$ref": "#/components/schemas/Platform"
@@ -3271,12 +3185,7 @@
                 "properties": {
                     "error_code": {
                         "type": "string",
-                        "enum": [
-                            "bad_request",
-                            "validate_failed",
-                            "bad_params",
-                            "internal_error"
-                        ]
+                        "enum": ["bad_request","validate_failed","bad_params","internal_error"]
                     },
                     "error": {
                         "type": "string"
@@ -3303,2021 +3212,33 @@
                     }
                 }
             },
-            "ExchangeLiquidity": {
-                "properties": {
-                    "action": {
-                        "enum": [
-                            "add",
-                            "borrow",
-                            "collect",
-                            "remove",
-                            "repay",
-                            "supply",
-                            "withdraw"
-                        ],
-                        "type": "string"
-                    },
-                    "tokens": {
-                        "items": {
-                            "properties": {
-                                "address": {
-                                    "type": "string"
-                                },
-                                "decimals": {
-                                    "type": "integer"
-                                },
-                                "id": {
-                                    "type": "string"
-                                },
-                                "name": {
-                                    "type": "string"
-                                },
-                                "parsed_image_url": {
-                                    "type": "string"
-                                },
-                                "standard": {
-                                    "enum": [
-                                        "Unknown",
-                                        "ERC-20",
-                                        "ERC-165",
-                                        "ERC-721",
-                                        "ERC-1155",
-                                        "ERC-1967"
-                                    ],
-                                    "type": "string"
-                                },
-                                "symbol": {
-                                    "type": "string"
-                                },
-                                "uri": {
-                                    "type": "string"
-                                },
-                                "value": {
-                                    "type": "string"
-                                }
-                            },
-                            "type": "object"
-                        },
-                        "type": "array"
-                    }
-                },
-                "required": [
-                    "action",
-                    "tokens"
-                ],
-                "type": "object"
-            },
-            "ExchangeStaking": {
-                "properties": {
-                    "action": {
-                        "enum": [
-                            "stake",
-                            "unstake",
-                            "claim"
-                        ],
-                        "type": "string"
-                    },
-                    "period": {
-                        "properties": {
-                            "end": {
-                                "properties": {
-                                    "ext": {
-                                        "type": "integer"
-                                    },
-                                    "loc": {
-                                        "properties": {
-                                            "cacheEnd": {
-                                                "type": "integer"
-                                            },
-                                            "cacheStart": {
-                                                "type": "integer"
-                                            },
-                                            "cacheZone": {
-                                                "properties": {
-                                                    "isDST": {
-                                                        "type": "boolean"
-                                                    },
-                                                    "name": {
-                                                        "type": "string"
-                                                    },
-                                                    "offset": {
-                                                        "type": "integer"
-                                                    }
-                                                },
-                                                "required": [
-                                                    "name",
-                                                    "offset",
-                                                    "isDST"
-                                                ],
-                                                "type": "object"
-                                            },
-                                            "extend": {
-                                                "type": "string"
-                                            },
-                                            "name": {
-                                                "type": "string"
-                                            },
-                                            "tx": {
-                                                "items": {
-                                                    "properties": {
-                                                        "index": {
-                                                            "type": "integer"
-                                                        },
-                                                        "isstd": {
-                                                            "type": "boolean"
-                                                        },
-                                                        "isutc": {
-                                                            "type": "boolean"
-                                                        },
-                                                        "when": {
-                                                            "type": "integer"
-                                                        }
-                                                    },
-                                                    "required": [
-                                                        "when",
-                                                        "index",
-                                                        "isstd",
-                                                        "isutc"
-                                                    ],
-                                                    "type": "object"
-                                                },
-                                                "type": "array"
-                                            },
-                                            "zone": {
-                                                "items": {
-                                                    "properties": {
-                                                        "isDST": {
-                                                            "type": "boolean"
-                                                        },
-                                                        "name": {
-                                                            "type": "string"
-                                                        },
-                                                        "offset": {
-                                                            "type": "integer"
-                                                        }
-                                                    },
-                                                    "required": [
-                                                        "name",
-                                                        "offset",
-                                                        "isDST"
-                                                    ],
-                                                    "type": "object"
-                                                },
-                                                "type": "array"
-                                            }
-                                        },
-                                        "required": [
-                                            "name",
-                                            "zone",
-                                            "tx",
-                                            "extend",
-                                            "cacheStart",
-                                            "cacheEnd"
-                                        ],
-                                        "type": "object"
-                                    },
-                                    "wall": {
-                                        "type": "integer"
-                                    }
-                                },
-                                "required": [
-                                    "wall",
-                                    "ext"
-                                ],
-                                "type": "object"
-                            },
-                            "start": {
-                                "properties": {
-                                    "ext": {
-                                        "type": "integer"
-                                    },
-                                    "loc": {
-                                        "properties": {
-                                            "cacheEnd": {
-                                                "type": "integer"
-                                            },
-                                            "cacheStart": {
-                                                "type": "integer"
-                                            },
-                                            "cacheZone": {
-                                                "properties": {
-                                                    "isDST": {
-                                                        "type": "boolean"
-                                                    },
-                                                    "name": {
-                                                        "type": "string"
-                                                    },
-                                                    "offset": {
-                                                        "type": "integer"
-                                                    }
-                                                },
-                                                "required": [
-                                                    "name",
-                                                    "offset",
-                                                    "isDST"
-                                                ],
-                                                "type": "object"
-                                            },
-                                            "extend": {
-                                                "type": "string"
-                                            },
-                                            "name": {
-                                                "type": "string"
-                                            },
-                                            "tx": {
-                                                "items": {
-                                                    "properties": {
-                                                        "index": {
-                                                            "type": "integer"
-                                                        },
-                                                        "isstd": {
-                                                            "type": "boolean"
-                                                        },
-                                                        "isutc": {
-                                                            "type": "boolean"
-                                                        },
-                                                        "when": {
-                                                            "type": "integer"
-                                                        }
-                                                    },
-                                                    "required": [
-                                                        "when",
-                                                        "index",
-                                                        "isstd",
-                                                        "isutc"
-                                                    ],
-                                                    "type": "object"
-                                                },
-                                                "type": "array"
-                                            },
-                                            "zone": {
-                                                "items": {
-                                                    "properties": {
-                                                        "isDST": {
-                                                            "type": "boolean"
-                                                        },
-                                                        "name": {
-                                                            "type": "string"
-                                                        },
-                                                        "offset": {
-                                                            "type": "integer"
-                                                        }
-                                                    },
-                                                    "required": [
-                                                        "name",
-                                                        "offset",
-                                                        "isDST"
-                                                    ],
-                                                    "type": "object"
-                                                },
-                                                "type": "array"
-                                            }
-                                        },
-                                        "required": [
-                                            "name",
-                                            "zone",
-                                            "tx",
-                                            "extend",
-                                            "cacheStart",
-                                            "cacheEnd"
-                                        ],
-                                        "type": "object"
-                                    },
-                                    "wall": {
-                                        "type": "integer"
-                                    }
-                                },
-                                "required": [
-                                    "wall",
-                                    "ext"
-                                ],
-                                "type": "object"
-                            }
-                        },
-                        "type": "object"
-                    },
-                    "token": {
-                        "properties": {
-                            "address": {
-                                "type": "string"
-                            },
-                            "decimals": {
-                                "type": "integer"
-                            },
-                            "id": {
-                                "type": "string"
-                            },
-                            "name": {
-                                "type": "string"
-                            },
-                            "parsed_image_url": {
-                                "type": "string"
-                            },
-                            "standard": {
-                                "enum": [
-                                    "Unknown",
-                                    "ERC-20",
-                                    "ERC-165",
-                                    "ERC-721",
-                                    "ERC-1155",
-                                    "ERC-1967"
-                                ],
-                                "type": "string"
-                            },
-                            "symbol": {
-                                "type": "string"
-                            },
-                            "uri": {
-                                "type": "string"
-                            },
-                            "value": {
-                                "type": "string"
-                            }
-                        },
-                        "type": "object"
-                    }
-                },
-                "required": [
-                    "action"
-                ],
-                "type": "object"
-            },
-            "ExchangeSwap": {
-                "properties": {
-                    "from": {
-                        "properties": {
-                            "address": {
-                                "type": "string"
-                            },
-                            "decimals": {
-                                "type": "integer"
-                            },
-                            "id": {
-                                "type": "string"
-                            },
-                            "name": {
-                                "type": "string"
-                            },
-                            "parsed_image_url": {
-                                "type": "string"
-                            },
-                            "standard": {
-                                "enum": [
-                                    "Unknown",
-                                    "ERC-20",
-                                    "ERC-165",
-                                    "ERC-721",
-                                    "ERC-1155",
-                                    "ERC-1967"
-                                ],
-                                "type": "string"
-                            },
-                            "symbol": {
-                                "type": "string"
-                            },
-                            "uri": {
-                                "type": "string"
-                            },
-                            "value": {
-                                "type": "string"
-                            }
-                        },
-                        "type": "object"
-                    },
-                    "to": {
-                        "properties": {
-                            "address": {
-                                "type": "string"
-                            },
-                            "decimals": {
-                                "type": "integer"
-                            },
-                            "id": {
-                                "type": "string"
-                            },
-                            "name": {
-                                "type": "string"
-                            },
-                            "parsed_image_url": {
-                                "type": "string"
-                            },
-                            "standard": {
-                                "enum": [
-                                    "Unknown",
-                                    "ERC-20",
-                                    "ERC-165",
-                                    "ERC-721",
-                                    "ERC-1155",
-                                    "ERC-1967"
-                                ],
-                                "type": "string"
-                            },
-                            "symbol": {
-                                "type": "string"
-                            },
-                            "uri": {
-                                "type": "string"
-                            },
-                            "value": {
-                                "type": "string"
-                            }
-                        },
-                        "type": "object"
-                    }
-                },
-                "type": "object"
-            },
-            "SocialMint": {
-                "properties": {
-                    "author_url": {
-                        "type": "string"
-                    },
-                    "body": {
-                        "type": "string"
-                    },
-                    "content_uri": {
-                        "type": "string"
-                    },
-                    "handle": {
-                        "type": "string"
-                    },
-                    "media": {
-                        "items": {
-                            "properties": {
-                                "address": {
-                                    "type": "string"
-                                },
-                                "mime_type": {
-                                    "type": "string"
-                                }
-                            },
-                            "required": [
-                                "address",
-                                "mime_type"
-                            ],
-                            "type": "object"
-                        },
-                        "type": "array"
-                    },
-                    "profile_id": {
-                        "type": "string"
-                    },
-                    "publication_id": {
-                        "type": "string"
-                    },
-                    "reward": {
-                        "properties": {
-                            "address": {
-                                "type": "string"
-                            },
-                            "decimals": {
-                                "type": "integer"
-                            },
-                            "id": {
-                                "type": "string"
-                            },
-                            "name": {
-                                "type": "string"
-                            },
-                            "parsed_image_url": {
-                                "type": "string"
-                            },
-                            "standard": {
-                                "enum": [
-                                    "Unknown",
-                                    "ERC-20",
-                                    "ERC-165",
-                                    "ERC-721",
-                                    "ERC-1155",
-                                    "ERC-1967"
-                                ],
-                                "type": "string"
-                            },
-                            "symbol": {
-                                "type": "string"
-                            },
-                            "uri": {
-                                "type": "string"
-                            },
-                            "value": {
-                                "type": "string"
-                            }
-                        },
-                        "type": "object"
-                    },
-                    "summary": {
-                        "type": "string"
-                    },
-                    "tags": {
-                        "items": {
-                            "type": "string"
-                        },
-                        "type": "array"
-                    },
-                    "target": {
-                        "$ref": "#/components/schemas/SocialPost"
-                    },
-                    "target_url": {
-                        "type": "string"
-                    },
-                    "timestamp": {
-                        "type": "integer"
-                    },
-                    "title": {
-                        "type": "string"
-                    }
-                },
-                "type": "object"
-            },
-            "SocialProxy": {
-                "properties": {
-                    "action": {
-                        "enum": [
-                            "appoint",
-                            "remove"
-                        ],
-                        "type": "string"
-                    },
-                    "profile": {
-                        "properties": {
-                            "action": {
-                                "enum": [
-                                    "create",
-                                    "renew",
-                                    "unwrap",
-                                    "update",
-                                    "wrap"
-                                ],
-                                "type": "string"
-                            },
-                            "address": {
-                                "type": "string"
-                            },
-                            "bio": {
-                                "type": "string"
-                            },
-                            "expiry": {
-                                "type": "string"
-                            },
-                            "handle": {
-                                "type": "string"
-                            },
-                            "image_uri": {
-                                "type": "string"
-                            },
-                            "key": {
-                                "type": "string"
-                            },
-                            "name": {
-                                "type": "string"
-                            },
-                            "profile_id": {
-                                "type": "string"
-                            },
-                            "value": {
-                                "type": "string"
-                            }
-                        },
-                        "type": "object"
-                    },
-                    "proxy_address": {
-                        "type": "string"
-                    }
-                },
-                "required": [
-                    "proxy_address"
-                ],
-                "type": "object"
-            },
-            "SocialPost": {
-                "properties": {
-                    "author_url": {
-                        "type": "string"
-                    },
-                    "body": {
-                        "type": "string"
-                    },
-                    "content_uri": {
-                        "type": "string"
-                    },
-                    "handle": {
-                        "type": "string"
-                    },
-                    "media": {
-                        "items": {
-                            "properties": {
-                                "address": {
-                                    "type": "string"
-                                },
-                                "mime_type": {
-                                    "type": "string"
-                                }
-                            },
-                            "required": [
-                                "address",
-                                "mime_type"
-                            ],
-                            "type": "object"
-                        },
-                        "type": "array"
-                    },
-                    "profile_id": {
-                        "type": "string"
-                    },
-                    "publication_id": {
-                        "type": "string"
-                    },
-                    "reward": {
-                        "properties": {
-                            "address": {
-                                "type": "string"
-                            },
-                            "decimals": {
-                                "type": "integer"
-                            },
-                            "id": {
-                                "type": "string"
-                            },
-                            "name": {
-                                "type": "string"
-                            },
-                            "parsed_image_url": {
-                                "type": "string"
-                            },
-                            "standard": {
-                                "enum": [
-                                    "Unknown",
-                                    "ERC-20",
-                                    "ERC-165",
-                                    "ERC-721",
-                                    "ERC-1155",
-                                    "ERC-1967"
-                                ],
-                                "type": "string"
-                            },
-                            "symbol": {
-                                "type": "string"
-                            },
-                            "uri": {
-                                "type": "string"
-                            },
-                            "value": {
-                                "type": "string"
-                            }
-                        },
-                        "type": "object"
-                    },
-                    "summary": {
-                        "type": "string"
-                    },
-                    "tags": {
-                        "items": {
-                            "type": "string"
-                        },
-                        "type": "array"
-                    },
-                    "target": {
-                        "$ref": "#/components/schemas/SocialPost"
-                    },
-                    "target_url": {
-                        "type": "string"
-                    },
-                    "timestamp": {
-                        "type": "integer"
-                    },
-                    "title": {
-                        "type": "string"
-                    }
-                },
-                "type": "object"
-            },
-            "SocialRevise": {
-                "properties": {
-                    "author_url": {
-                        "type": "string"
-                    },
-                    "body": {
-                        "type": "string"
-                    },
-                    "content_uri": {
-                        "type": "string"
-                    },
-                    "handle": {
-                        "type": "string"
-                    },
-                    "media": {
-                        "items": {
-                            "properties": {
-                                "address": {
-                                    "type": "string"
-                                },
-                                "mime_type": {
-                                    "type": "string"
-                                }
-                            },
-                            "required": [
-                                "address",
-                                "mime_type"
-                            ],
-                            "type": "object"
-                        },
-                        "type": "array"
-                    },
-                    "profile_id": {
-                        "type": "string"
-                    },
-                    "publication_id": {
-                        "type": "string"
-                    },
-                    "reward": {
-                        "properties": {
-                            "address": {
-                                "type": "string"
-                            },
-                            "decimals": {
-                                "type": "integer"
-                            },
-                            "id": {
-                                "type": "string"
-                            },
-                            "name": {
-                                "type": "string"
-                            },
-                            "parsed_image_url": {
-                                "type": "string"
-                            },
-                            "standard": {
-                                "enum": [
-                                    "Unknown",
-                                    "ERC-20",
-                                    "ERC-165",
-                                    "ERC-721",
-                                    "ERC-1155",
-                                    "ERC-1967"
-                                ],
-                                "type": "string"
-                            },
-                            "symbol": {
-                                "type": "string"
-                            },
-                            "uri": {
-                                "type": "string"
-                            },
-                            "value": {
-                                "type": "string"
-                            }
-                        },
-                        "type": "object"
-                    },
-                    "summary": {
-                        "type": "string"
-                    },
-                    "tags": {
-                        "items": {
-                            "type": "string"
-                        },
-                        "type": "array"
-                    },
-                    "target": {
-                        "$ref": "#/components/schemas/SocialPost"
-                    },
-                    "target_url": {
-                        "type": "string"
-                    },
-                    "timestamp": {
-                        "type": "integer"
-                    },
-                    "title": {
-                        "type": "string"
-                    }
-                },
-                "type": "object"
-            },
-            "SocialShare": {
-                "properties": {
-                    "author_url": {
-                        "type": "string"
-                    },
-                    "body": {
-                        "type": "string"
-                    },
-                    "content_uri": {
-                        "type": "string"
-                    },
-                    "handle": {
-                        "type": "string"
-                    },
-                    "media": {
-                        "items": {
-                            "properties": {
-                                "address": {
-                                    "type": "string"
-                                },
-                                "mime_type": {
-                                    "type": "string"
-                                }
-                            },
-                            "required": [
-                                "address",
-                                "mime_type"
-                            ],
-                            "type": "object"
-                        },
-                        "type": "array"
-                    },
-                    "profile_id": {
-                        "type": "string"
-                    },
-                    "publication_id": {
-                        "type": "string"
-                    },
-                    "reward": {
-                        "properties": {
-                            "address": {
-                                "type": "string"
-                            },
-                            "decimals": {
-                                "type": "integer"
-                            },
-                            "id": {
-                                "type": "string"
-                            },
-                            "name": {
-                                "type": "string"
-                            },
-                            "parsed_image_url": {
-                                "type": "string"
-                            },
-                            "standard": {
-                                "enum": [
-                                    "Unknown",
-                                    "ERC-20",
-                                    "ERC-165",
-                                    "ERC-721",
-                                    "ERC-1155",
-                                    "ERC-1967"
-                                ],
-                                "type": "string"
-                            },
-                            "symbol": {
-                                "type": "string"
-                            },
-                            "uri": {
-                                "type": "string"
-                            },
-                            "value": {
-                                "type": "string"
-                            }
-                        },
-                        "type": "object"
-                    },
-                    "summary": {
-                        "type": "string"
-                    },
-                    "tags": {
-                        "items": {
-                            "type": "string"
-                        },
-                        "type": "array"
-                    },
-                    "target": {
-                        "$ref": "#/components/schemas/SocialPost"
-                    },
-                    "target_url": {
-                        "type": "string"
-                    },
-                    "timestamp": {
-                        "type": "integer"
-                    },
-                    "title": {
-                        "type": "string"
-                    }
-                },
-                "type": "object"
-            },
-            "SocialDelete": {
-                "properties": {
-                    "author_url": {
-                        "type": "string"
-                    },
-                    "body": {
-                        "type": "string"
-                    },
-                    "content_uri": {
-                        "type": "string"
-                    },
-                    "handle": {
-                        "type": "string"
-                    },
-                    "media": {
-                        "items": {
-                            "properties": {
-                                "address": {
-                                    "type": "string"
-                                },
-                                "mime_type": {
-                                    "type": "string"
-                                }
-                            },
-                            "required": [
-                                "address",
-                                "mime_type"
-                            ],
-                            "type": "object"
-                        },
-                        "type": "array"
-                    },
-                    "profile_id": {
-                        "type": "string"
-                    },
-                    "publication_id": {
-                        "type": "string"
-                    },
-                    "reward": {
-                        "properties": {
-                            "address": {
-                                "type": "string"
-                            },
-                            "decimals": {
-                                "type": "integer"
-                            },
-                            "id": {
-                                "type": "string"
-                            },
-                            "name": {
-                                "type": "string"
-                            },
-                            "parsed_image_url": {
-                                "type": "string"
-                            },
-                            "standard": {
-                                "enum": [
-                                    "Unknown",
-                                    "ERC-20",
-                                    "ERC-165",
-                                    "ERC-721",
-                                    "ERC-1155",
-                                    "ERC-1967"
-                                ],
-                                "type": "string"
-                            },
-                            "symbol": {
-                                "type": "string"
-                            },
-                            "uri": {
-                                "type": "string"
-                            },
-                            "value": {
-                                "type": "string"
-                            }
-                        },
-                        "type": "object"
-                    },
-                    "summary": {
-                        "type": "string"
-                    },
-                    "tags": {
-                        "items": {
-                            "type": "string"
-                        },
-                        "type": "array"
-                    },
-                    "target": {
-                        "$ref": "#/components/schemas/SocialPost"
-                    },
-                    "target_url": {
-                        "type": "string"
-                    },
-                    "timestamp": {
-                        "type": "integer"
-                    },
-                    "title": {
-                        "type": "string"
-                    }
-                },
-                "type": "object"
-            },
-            "SocialComment": {
-                "properties": {
-                    "author_url": {
-                        "type": "string"
-                    },
-                    "body": {
-                        "type": "string"
-                    },
-                    "content_uri": {
-                        "type": "string"
-                    },
-                    "handle": {
-                        "type": "string"
-                    },
-                    "media": {
-                        "items": {
-                            "properties": {
-                                "address": {
-                                    "type": "string"
-                                },
-                                "mime_type": {
-                                    "type": "string"
-                                }
-                            },
-                            "required": [
-                                "address",
-                                "mime_type"
-                            ],
-                            "type": "object"
-                        },
-                        "type": "array"
-                    },
-                    "profile_id": {
-                        "type": "string"
-                    },
-                    "publication_id": {
-                        "type": "string"
-                    },
-                    "reward": {
-                        "properties": {
-                            "address": {
-                                "type": "string"
-                            },
-                            "decimals": {
-                                "type": "integer"
-                            },
-                            "id": {
-                                "type": "string"
-                            },
-                            "name": {
-                                "type": "string"
-                            },
-                            "parsed_image_url": {
-                                "type": "string"
-                            },
-                            "standard": {
-                                "enum": [
-                                    "Unknown",
-                                    "ERC-20",
-                                    "ERC-165",
-                                    "ERC-721",
-                                    "ERC-1155",
-                                    "ERC-1967"
-                                ],
-                                "type": "string"
-                            },
-                            "symbol": {
-                                "type": "string"
-                            },
-                            "uri": {
-                                "type": "string"
-                            },
-                            "value": {
-                                "type": "string"
-                            }
-                        },
-                        "type": "object"
-                    },
-                    "summary": {
-                        "type": "string"
-                    },
-                    "tags": {
-                        "items": {
-                            "type": "string"
-                        },
-                        "type": "array"
-                    },
-                    "target": {
-                        "$ref": "#/components/schemas/SocialPost"
-                    },
-                    "target_url": {
-                        "type": "string"
-                    },
-                    "timestamp": {
-                        "type": "integer"
-                    },
-                    "title": {
-                        "type": "string"
-                    }
-                },
-                "type": "object"
-            },
-            "SocialReward": {
-                "properties": {
-                    "author_url": {
-                        "type": "string"
-                    },
-                    "body": {
-                        "type": "string"
-                    },
-                    "content_uri": {
-                        "type": "string"
-                    },
-                    "handle": {
-                        "type": "string"
-                    },
-                    "media": {
-                        "items": {
-                            "properties": {
-                                "address": {
-                                    "type": "string"
-                                },
-                                "mime_type": {
-                                    "type": "string"
-                                }
-                            },
-                            "required": [
-                                "address",
-                                "mime_type"
-                            ],
-                            "type": "object"
-                        },
-                        "type": "array"
-                    },
-                    "profile_id": {
-                        "type": "string"
-                    },
-                    "publication_id": {
-                        "type": "string"
-                    },
-                    "reward": {
-                        "properties": {
-                            "address": {
-                                "type": "string"
-                            },
-                            "decimals": {
-                                "type": "integer"
-                            },
-                            "id": {
-                                "type": "string"
-                            },
-                            "name": {
-                                "type": "string"
-                            },
-                            "parsed_image_url": {
-                                "type": "string"
-                            },
-                            "standard": {
-                                "enum": [
-                                    "Unknown",
-                                    "ERC-20",
-                                    "ERC-165",
-                                    "ERC-721",
-                                    "ERC-1155",
-                                    "ERC-1967"
-                                ],
-                                "type": "string"
-                            },
-                            "symbol": {
-                                "type": "string"
-                            },
-                            "uri": {
-                                "type": "string"
-                            },
-                            "value": {
-                                "type": "string"
-                            }
-                        },
-                        "type": "object"
-                    },
-                    "summary": {
-                        "type": "string"
-                    },
-                    "tags": {
-                        "items": {
-                            "type": "string"
-                        },
-                        "type": "array"
-                    },
-                    "target": {
-                        "$ref": "#/components/schemas/SocialPost"
-                    },
-                    "target_url": {
-                        "type": "string"
-                    },
-                    "timestamp": {
-                        "type": "integer"
-                    },
-                    "title": {
-                        "type": "string"
-                    }
-                },
-                "type": "object"
-            },
-            "SocialProfile": {
-                "properties": {
-                    "action": {
-                        "enum": [
-                            "create",
-                            "renew",
-                            "unwrap",
-                            "update",
-                            "wrap"
-                        ],
-                        "type": "string"
-                    },
-                    "address": {
-                        "type": "string"
-                    },
-                    "bio": {
-                        "type": "string"
-                    },
-                    "expiry": {
-                        "type": "string"
-                    },
-                    "handle": {
-                        "type": "string"
-                    },
-                    "image_uri": {
-                        "type": "string"
-                    },
-                    "key": {
-                        "type": "string"
-                    },
-                    "name": {
-                        "type": "string"
-                    },
-                    "profile_id": {
-                        "type": "string"
-                    },
-                    "value": {
-                        "type": "string"
-                    }
-                },
-                "type": "object"
-            },
-            "MetaverseTrade": {
-                "properties": {
-                    "action": {
-                        "enum": [
-                            "buy",
-                            "list",
-                            "sell"
-                        ],
-                        "type": "string"
-                    },
-                    "address": {
-                        "type": "string"
-                    },
-                    "cost": {
-                        "properties": {
-                            "address": {
-                                "type": "string"
-                            },
-                            "decimals": {
-                                "type": "integer"
-                            },
-                            "id": {
-                                "type": "string"
-                            },
-                            "name": {
-                                "type": "string"
-                            },
-                            "parsed_image_url": {
-                                "type": "string"
-                            },
-                            "standard": {
-                                "enum": [
-                                    "Unknown",
-                                    "ERC-20",
-                                    "ERC-165",
-                                    "ERC-721",
-                                    "ERC-1155",
-                                    "ERC-1967"
-                                ],
-                                "type": "string"
-                            },
-                            "symbol": {
-                                "type": "string"
-                            },
-                            "uri": {
-                                "type": "string"
-                            },
-                            "value": {
-                                "type": "string"
-                            }
-                        },
-                        "type": "object"
-                    },
-                    "decimals": {
-                        "type": "integer"
-                    },
-                    "id": {
-                        "type": "string"
-                    },
-                    "name": {
-                        "type": "string"
-                    },
-                    "parsed_image_url": {
-                        "type": "string"
-                    },
-                    "standard": {
-                        "enum": [
-                            "Unknown",
-                            "ERC-20",
-                            "ERC-165",
-                            "ERC-721",
-                            "ERC-1155",
-                            "ERC-1967"
-                        ],
-                        "type": "string"
-                    },
-                    "symbol": {
-                        "type": "string"
-                    },
-                    "uri": {
-                        "type": "string"
-                    },
-                    "value": {
-                        "type": "string"
-                    }
-                },
-                "type": "object"
-            },
-            "MetaverseBurn": {
-                "properties": {
-                    "address": {
-                        "type": "string"
-                    },
-                    "decimals": {
-                        "type": "integer"
-                    },
-                    "id": {
-                        "type": "string"
-                    },
-                    "name": {
-                        "type": "string"
-                    },
-                    "parsed_image_url": {
-                        "type": "string"
-                    },
-                    "standard": {
-                        "enum": [
-                            "Unknown",
-                            "ERC-20",
-                            "ERC-165",
-                            "ERC-721",
-                            "ERC-1155",
-                            "ERC-1967"
-                        ],
-                        "type": "string"
-                    },
-                    "symbol": {
-                        "type": "string"
-                    },
-                    "uri": {
-                        "type": "string"
-                    },
-                    "value": {
-                        "type": "string"
-                    }
-                },
-                "type": "object"
-            },
-            "MetaverseMint": {
-                "properties": {
-                    "address": {
-                        "type": "string"
-                    },
-                    "decimals": {
-                        "type": "integer"
-                    },
-                    "id": {
-                        "type": "string"
-                    },
-                    "name": {
-                        "type": "string"
-                    },
-                    "parsed_image_url": {
-                        "type": "string"
-                    },
-                    "standard": {
-                        "enum": [
-                            "Unknown",
-                            "ERC-20",
-                            "ERC-165",
-                            "ERC-721",
-                            "ERC-1155",
-                            "ERC-1967"
-                        ],
-                        "type": "string"
-                    },
-                    "symbol": {
-                        "type": "string"
-                    },
-                    "uri": {
-                        "type": "string"
-                    },
-                    "value": {
-                        "type": "string"
-                    }
-                },
-                "type": "object"
-            },
-            "MetaverseTransfer": {
-                "properties": {
-                    "address": {
-                        "type": "string"
-                    },
-                    "decimals": {
-                        "type": "integer"
-                    },
-                    "id": {
-                        "type": "string"
-                    },
-                    "name": {
-                        "type": "string"
-                    },
-                    "parsed_image_url": {
-                        "type": "string"
-                    },
-                    "standard": {
-                        "enum": [
-                            "Unknown",
-                            "ERC-20",
-                            "ERC-165",
-                            "ERC-721",
-                            "ERC-1155",
-                            "ERC-1967"
-                        ],
-                        "type": "string"
-                    },
-                    "symbol": {
-                        "type": "string"
-                    },
-                    "uri": {
-                        "type": "string"
-                    },
-                    "value": {
-                        "type": "string"
-                    }
-                },
-                "type": "object"
-            },
-            "RssFeed": {
-                "properties": {
-                    "authors": {
-                        "items": {
-                            "properties": {
-                                "name": {
-                                    "type": "string"
-                                }
-                            },
-                            "required": [
-                                "name"
-                            ],
-                            "type": "object"
-                        },
-                        "type": "array"
-                    },
-                    "description": {
-                        "type": "string"
-                    },
-                    "pub_date": {
-                        "type": "string"
-                    },
-                    "title": {
-                        "type": "string"
-                    }
-                },
-                "required": [
-                    "title",
-                    "description"
-                ],
-                "type": "object"
-            },
-            "TransactionApproval": {
-                "properties": {
-                    "action": {
-                        "enum": [
-                            "approve",
-                            "revoke"
-                        ],
-                        "type": "string"
-                    },
-                    "address": {
-                        "type": "string"
-                    },
-                    "decimals": {
-                        "type": "integer"
-                    },
-                    "id": {
-                        "type": "string"
-                    },
-                    "name": {
-                        "type": "string"
-                    },
-                    "parsed_image_url": {
-                        "type": "string"
-                    },
-                    "standard": {
-                        "enum": [
-                            "Unknown",
-                            "ERC-20",
-                            "ERC-165",
-                            "ERC-721",
-                            "ERC-1155",
-                            "ERC-1967"
-                        ],
-                        "type": "string"
-                    },
-                    "symbol": {
-                        "type": "string"
-                    },
-                    "uri": {
-                        "type": "string"
-                    },
-                    "value": {
-                        "type": "string"
-                    }
-                },
-                "required": [
-                    "action"
-                ],
-                "type": "object"
-            },
-            "TransactionBridge": {
-                "properties": {
-                    "action": {
-                        "enum": [
-                            "deposit",
-                            "withdraw"
-                        ],
-                        "type": "string"
-                    },
-                    "source_network": {
-                        "enum": [
-                            "unknown",
-                            "arbitrum",
-                            "arweave",
-                            "avax",
-                            "base",
-                            "binance-smart-chain",
-                            "bitcoin",
-                            "crossbell",
-                            "ethereum",
-                            "farcaster",
-                            "gnosis",
-                            "linea",
-                            "mastodon",
-                            "optimism",
-                            "polygon",
-                            "rss",
-                            "savm",
-                            "vsl",
-                            "x-layer"
-                        ],
-                        "type": "string"
-                    },
-                    "target_network": {
-                        "enum": [
-                            "unknown",
-                            "arbitrum",
-                            "arweave",
-                            "avax",
-                            "base",
-                            "binance-smart-chain",
-                            "bitcoin",
-                            "crossbell",
-                            "ethereum",
-                            "farcaster",
-                            "gnosis",
-                            "linea",
-                            "mastodon",
-                            "optimism",
-                            "polygon",
-                            "rss",
-                            "savm",
-                            "vsl",
-                            "x-layer"
-                        ],
-                        "type": "string"
-                    },
-                    "token": {
-                        "properties": {
-                            "address": {
-                                "type": "string"
-                            },
-                            "decimals": {
-                                "type": "integer"
-                            },
-                            "id": {
-                                "type": "string"
-                            },
-                            "name": {
-                                "type": "string"
-                            },
-                            "parsed_image_url": {
-                                "type": "string"
-                            },
-                            "standard": {
-                                "enum": [
-                                    "Unknown",
-                                    "ERC-20",
-                                    "ERC-165",
-                                    "ERC-721",
-                                    "ERC-1155",
-                                    "ERC-1967"
-                                ],
-                                "type": "string"
-                            },
-                            "symbol": {
-                                "type": "string"
-                            },
-                            "uri": {
-                                "type": "string"
-                            },
-                            "value": {
-                                "type": "string"
-                            }
-                        },
-                        "type": "object"
-                    }
-                },
-                "required": [
-                    "action",
-                    "source_network",
-                    "target_network"
-                ],
-                "type": "object"
-            },
-            "TransactionTransfer": {
-                "properties": {
-                    "address": {
-                        "type": "string"
-                    },
-                    "decimals": {
-                        "type": "integer"
-                    },
-                    "id": {
-                        "type": "string"
-                    },
-                    "name": {
-                        "type": "string"
-                    },
-                    "parsed_image_url": {
-                        "type": "string"
-                    },
-                    "standard": {
-                        "enum": [
-                            "Unknown",
-                            "ERC-20",
-                            "ERC-165",
-                            "ERC-721",
-                            "ERC-1155",
-                            "ERC-1967"
-                        ],
-                        "type": "string"
-                    },
-                    "symbol": {
-                        "type": "string"
-                    },
-                    "uri": {
-                        "type": "string"
-                    },
-                    "value": {
-                        "type": "string"
-                    }
-                },
-                "type": "object"
-            },
-            "TransactionBurn": {
-                "properties": {
-                    "address": {
-                        "type": "string"
-                    },
-                    "decimals": {
-                        "type": "integer"
-                    },
-                    "id": {
-                        "type": "string"
-                    },
-                    "name": {
-                        "type": "string"
-                    },
-                    "parsed_image_url": {
-                        "type": "string"
-                    },
-                    "standard": {
-                        "enum": [
-                            "Unknown",
-                            "ERC-20",
-                            "ERC-165",
-                            "ERC-721",
-                            "ERC-1155",
-                            "ERC-1967"
-                        ],
-                        "type": "string"
-                    },
-                    "symbol": {
-                        "type": "string"
-                    },
-                    "uri": {
-                        "type": "string"
-                    },
-                    "value": {
-                        "type": "string"
-                    }
-                },
-                "type": "object"
-            },
-            "TransactionMint": {
-                "properties": {
-                    "address": {
-                        "type": "string"
-                    },
-                    "decimals": {
-                        "type": "integer"
-                    },
-                    "id": {
-                        "type": "string"
-                    },
-                    "name": {
-                        "type": "string"
-                    },
-                    "parsed_image_url": {
-                        "type": "string"
-                    },
-                    "standard": {
-                        "enum": [
-                            "Unknown",
-                            "ERC-20",
-                            "ERC-165",
-                            "ERC-721",
-                            "ERC-1155",
-                            "ERC-1967"
-                        ],
-                        "type": "string"
-                    },
-                    "symbol": {
-                        "type": "string"
-                    },
-                    "uri": {
-                        "type": "string"
-                    },
-                    "value": {
-                        "type": "string"
-                    }
-                },
-                "type": "object"
-            },
-            "CollectibleApproval": {
-                "properties": {
-                    "action": {
-                        "enum": [
-                            "approve",
-                            "revoke"
-                        ],
-                        "type": "string"
-                    },
-                    "address": {
-                        "type": "string"
-                    },
-                    "decimals": {
-                        "type": "integer"
-                    },
-                    "id": {
-                        "type": "string"
-                    },
-                    "name": {
-                        "type": "string"
-                    },
-                    "parsed_image_url": {
-                        "type": "string"
-                    },
-                    "standard": {
-                        "enum": [
-                            "Unknown",
-                            "ERC-20",
-                            "ERC-165",
-                            "ERC-721",
-                            "ERC-1155",
-                            "ERC-1967"
-                        ],
-                        "type": "string"
-                    },
-                    "symbol": {
-                        "type": "string"
-                    },
-                    "uri": {
-                        "type": "string"
-                    },
-                    "value": {
-                        "type": "string"
-                    }
-                },
-                "required": [
-                    "action"
-                ],
-                "type": "object"
-            },
-            "CollectibleTrade": {
-                "properties": {
-                    "action": {
-                        "enum": [
-                            "buy",
-                            "sell"
-                        ],
-                        "type": "string"
-                    },
-                    "address": {
-                        "type": "string"
-                    },
-                    "cost": {
-                        "properties": {
-                            "address": {
-                                "type": "string"
-                            },
-                            "decimals": {
-                                "type": "integer"
-                            },
-                            "id": {
-                                "type": "string"
-                            },
-                            "name": {
-                                "type": "string"
-                            },
-                            "parsed_image_url": {
-                                "type": "string"
-                            },
-                            "standard": {
-                                "enum": [
-                                    "Unknown",
-                                    "ERC-20",
-                                    "ERC-165",
-                                    "ERC-721",
-                                    "ERC-1155",
-                                    "ERC-1967"
-                                ],
-                                "type": "string"
-                            },
-                            "symbol": {
-                                "type": "string"
-                            },
-                            "uri": {
-                                "type": "string"
-                            },
-                            "value": {
-                                "type": "string"
-                            }
-                        },
-                        "type": "object"
-                    },
-                    "decimals": {
-                        "type": "integer"
-                    },
-                    "id": {
-                        "type": "string"
-                    },
-                    "name": {
-                        "type": "string"
-                    },
-                    "parsed_image_url": {
-                        "type": "string"
-                    },
-                    "standard": {
-                        "enum": [
-                            "Unknown",
-                            "ERC-20",
-                            "ERC-165",
-                            "ERC-721",
-                            "ERC-1155",
-                            "ERC-1967"
-                        ],
-                        "type": "string"
-                    },
-                    "symbol": {
-                        "type": "string"
-                    },
-                    "uri": {
-                        "type": "string"
-                    },
-                    "value": {
-                        "type": "string"
-                    }
-                },
-                "required": [
-                    "action"
-                ],
-                "type": "object"
-            },
-            "CollectibleTransfer": {
-                "properties": {
-                    "address": {
-                        "type": "string"
-                    },
-                    "decimals": {
-                        "type": "integer"
-                    },
-                    "id": {
-                        "type": "string"
-                    },
-                    "name": {
-                        "type": "string"
-                    },
-                    "parsed_image_url": {
-                        "type": "string"
-                    },
-                    "standard": {
-                        "enum": [
-                            "Unknown",
-                            "ERC-20",
-                            "ERC-165",
-                            "ERC-721",
-                            "ERC-1155",
-                            "ERC-1967"
-                        ],
-                        "type": "string"
-                    },
-                    "symbol": {
-                        "type": "string"
-                    },
-                    "uri": {
-                        "type": "string"
-                    },
-                    "value": {
-                        "type": "string"
-                    }
-                },
-                "type": "object"
-            },
-            "CollectibleBurn": {
-                "properties": {
-                    "address": {
-                        "type": "string"
-                    },
-                    "decimals": {
-                        "type": "integer"
-                    },
-                    "id": {
-                        "type": "string"
-                    },
-                    "name": {
-                        "type": "string"
-                    },
-                    "parsed_image_url": {
-                        "type": "string"
-                    },
-                    "standard": {
-                        "enum": [
-                            "Unknown",
-                            "ERC-20",
-                            "ERC-165",
-                            "ERC-721",
-                            "ERC-1155",
-                            "ERC-1967"
-                        ],
-                        "type": "string"
-                    },
-                    "symbol": {
-                        "type": "string"
-                    },
-                    "uri": {
-                        "type": "string"
-                    },
-                    "value": {
-                        "type": "string"
-                    }
-                },
-                "type": "object"
-            },
-            "CollectibleMint": {
-                "properties": {
-                    "address": {
-                        "type": "string"
-                    },
-                    "decimals": {
-                        "type": "integer"
-                    },
-                    "id": {
-                        "type": "string"
-                    },
-                    "name": {
-                        "type": "string"
-                    },
-                    "parsed_image_url": {
-                        "type": "string"
-                    },
-                    "standard": {
-                        "enum": [
-                            "Unknown",
-                            "ERC-20",
-                            "ERC-165",
-                            "ERC-721",
-                            "ERC-1155",
-                            "ERC-1967"
-                        ],
-                        "type": "string"
-                    },
-                    "symbol": {
-                        "type": "string"
-                    },
-                    "uri": {
-                        "type": "string"
-                    },
-                    "value": {
-                        "type": "string"
-                    }
-                },
-                "type": "object"
-            }
+            "ExchangeLiquidity": {"properties":{"action":{"enum":["add","borrow","collect","remove","repay","supply","withdraw"],"type":"string"},"tokens":{"items":{"properties":{"address":{"type":"string"},"decimals":{"type":"integer"},"id":{"type":"string"},"name":{"type":"string"},"parsed_image_url":{"type":"string"},"standard":{"enum":["Unknown","ERC-20","ERC-165","ERC-721","ERC-1155","ERC-1967"],"type":"string"},"symbol":{"type":"string"},"uri":{"type":"string"},"value":{"type":"string"}},"type":"object"},"type":"array"}},"required":["action","tokens"],"type":"object"},
+            "ExchangeStaking": {"properties":{"action":{"enum":["stake","unstake","claim"],"type":"string"},"period":{"properties":{"end":{"properties":{"ext":{"type":"integer"},"loc":{"properties":{"cacheEnd":{"type":"integer"},"cacheStart":{"type":"integer"},"cacheZone":{"properties":{"isDST":{"type":"boolean"},"name":{"type":"string"},"offset":{"type":"integer"}},"required":["name","offset","isDST"],"type":"object"},"extend":{"type":"string"},"name":{"type":"string"},"tx":{"items":{"properties":{"index":{"type":"integer"},"isstd":{"type":"boolean"},"isutc":{"type":"boolean"},"when":{"type":"integer"}},"required":["when","index","isstd","isutc"],"type":"object"},"type":"array"},"zone":{"items":{"properties":{"isDST":{"type":"boolean"},"name":{"type":"string"},"offset":{"type":"integer"}},"required":["name","offset","isDST"],"type":"object"},"type":"array"}},"required":["name","zone","tx","extend","cacheStart","cacheEnd"],"type":"object"},"wall":{"type":"integer"}},"required":["wall","ext"],"type":"object"},"start":{"properties":{"ext":{"type":"integer"},"loc":{"properties":{"cacheEnd":{"type":"integer"},"cacheStart":{"type":"integer"},"cacheZone":{"properties":{"isDST":{"type":"boolean"},"name":{"type":"string"},"offset":{"type":"integer"}},"required":["name","offset","isDST"],"type":"object"},"extend":{"type":"string"},"name":{"type":"string"},"tx":{"items":{"properties":{"index":{"type":"integer"},"isstd":{"type":"boolean"},"isutc":{"type":"boolean"},"when":{"type":"integer"}},"required":["when","index","isstd","isutc"],"type":"object"},"type":"array"},"zone":{"items":{"properties":{"isDST":{"type":"boolean"},"name":{"type":"string"},"offset":{"type":"integer"}},"required":["name","offset","isDST"],"type":"object"},"type":"array"}},"required":["name","zone","tx","extend","cacheStart","cacheEnd"],"type":"object"},"wall":{"type":"integer"}},"required":["wall","ext"],"type":"object"}},"type":"object"},"token":{"properties":{"address":{"type":"string"},"decimals":{"type":"integer"},"id":{"type":"string"},"name":{"type":"string"},"parsed_image_url":{"type":"string"},"standard":{"enum":["Unknown","ERC-20","ERC-165","ERC-721","ERC-1155","ERC-1967"],"type":"string"},"symbol":{"type":"string"},"uri":{"type":"string"},"value":{"type":"string"}},"type":"object"}},"required":["action"],"type":"object"},
+            "ExchangeSwap": {"properties":{"from":{"properties":{"address":{"type":"string"},"decimals":{"type":"integer"},"id":{"type":"string"},"name":{"type":"string"},"parsed_image_url":{"type":"string"},"standard":{"enum":["Unknown","ERC-20","ERC-165","ERC-721","ERC-1155","ERC-1967"],"type":"string"},"symbol":{"type":"string"},"uri":{"type":"string"},"value":{"type":"string"}},"type":"object"},"to":{"properties":{"address":{"type":"string"},"decimals":{"type":"integer"},"id":{"type":"string"},"name":{"type":"string"},"parsed_image_url":{"type":"string"},"standard":{"enum":["Unknown","ERC-20","ERC-165","ERC-721","ERC-1155","ERC-1967"],"type":"string"},"symbol":{"type":"string"},"uri":{"type":"string"},"value":{"type":"string"}},"type":"object"}},"type":"object"},
+            "SocialMint": {"properties":{"author_url":{"type":"string"},"body":{"type":"string"},"content_uri":{"type":"string"},"handle":{"type":"string"},"media":{"items":{"properties":{"address":{"type":"string"},"mime_type":{"type":"string"}},"required":["address","mime_type"],"type":"object"},"type":"array"},"profile_id":{"type":"string"},"publication_id":{"type":"string"},"reward":{"properties":{"address":{"type":"string"},"decimals":{"type":"integer"},"id":{"type":"string"},"name":{"type":"string"},"parsed_image_url":{"type":"string"},"standard":{"enum":["Unknown","ERC-20","ERC-165","ERC-721","ERC-1155","ERC-1967"],"type":"string"},"symbol":{"type":"string"},"uri":{"type":"string"},"value":{"type":"string"}},"type":"object"},"summary":{"type":"string"},"tags":{"items":{"type":"string"},"type":"array"},"target":{"$ref":"#/components/schemas/SocialPost"},"target_url":{"type":"string"},"timestamp":{"type":"integer"},"title":{"type":"string"}},"type":"object"},
+            "SocialProxy": {"properties":{"action":{"enum":["appoint","remove"],"type":"string"},"profile":{"properties":{"action":{"enum":["create","renew","unwrap","update","wrap"],"type":"string"},"address":{"type":"string"},"bio":{"type":"string"},"expiry":{"type":"string"},"handle":{"type":"string"},"image_uri":{"type":"string"},"key":{"type":"string"},"name":{"type":"string"},"profile_id":{"type":"string"},"value":{"type":"string"}},"type":"object"},"proxy_address":{"type":"string"}},"required":["proxy_address"],"type":"object"},
+            "SocialPost": {"properties":{"author_url":{"type":"string"},"body":{"type":"string"},"content_uri":{"type":"string"},"handle":{"type":"string"},"media":{"items":{"properties":{"address":{"type":"string"},"mime_type":{"type":"string"}},"required":["address","mime_type"],"type":"object"},"type":"array"},"profile_id":{"type":"string"},"publication_id":{"type":"string"},"reward":{"properties":{"address":{"type":"string"},"decimals":{"type":"integer"},"id":{"type":"string"},"name":{"type":"string"},"parsed_image_url":{"type":"string"},"standard":{"enum":["Unknown","ERC-20","ERC-165","ERC-721","ERC-1155","ERC-1967"],"type":"string"},"symbol":{"type":"string"},"uri":{"type":"string"},"value":{"type":"string"}},"type":"object"},"summary":{"type":"string"},"tags":{"items":{"type":"string"},"type":"array"},"target":{"$ref":"#/components/schemas/SocialPost"},"target_url":{"type":"string"},"timestamp":{"type":"integer"},"title":{"type":"string"}},"type":"object"},
+            "SocialRevise": {"properties":{"author_url":{"type":"string"},"body":{"type":"string"},"content_uri":{"type":"string"},"handle":{"type":"string"},"media":{"items":{"properties":{"address":{"type":"string"},"mime_type":{"type":"string"}},"required":["address","mime_type"],"type":"object"},"type":"array"},"profile_id":{"type":"string"},"publication_id":{"type":"string"},"reward":{"properties":{"address":{"type":"string"},"decimals":{"type":"integer"},"id":{"type":"string"},"name":{"type":"string"},"parsed_image_url":{"type":"string"},"standard":{"enum":["Unknown","ERC-20","ERC-165","ERC-721","ERC-1155","ERC-1967"],"type":"string"},"symbol":{"type":"string"},"uri":{"type":"string"},"value":{"type":"string"}},"type":"object"},"summary":{"type":"string"},"tags":{"items":{"type":"string"},"type":"array"},"target":{"$ref":"#/components/schemas/SocialPost"},"target_url":{"type":"string"},"timestamp":{"type":"integer"},"title":{"type":"string"}},"type":"object"},
+            "SocialShare": {"properties":{"author_url":{"type":"string"},"body":{"type":"string"},"content_uri":{"type":"string"},"handle":{"type":"string"},"media":{"items":{"properties":{"address":{"type":"string"},"mime_type":{"type":"string"}},"required":["address","mime_type"],"type":"object"},"type":"array"},"profile_id":{"type":"string"},"publication_id":{"type":"string"},"reward":{"properties":{"address":{"type":"string"},"decimals":{"type":"integer"},"id":{"type":"string"},"name":{"type":"string"},"parsed_image_url":{"type":"string"},"standard":{"enum":["Unknown","ERC-20","ERC-165","ERC-721","ERC-1155","ERC-1967"],"type":"string"},"symbol":{"type":"string"},"uri":{"type":"string"},"value":{"type":"string"}},"type":"object"},"summary":{"type":"string"},"tags":{"items":{"type":"string"},"type":"array"},"target":{"$ref":"#/components/schemas/SocialPost"},"target_url":{"type":"string"},"timestamp":{"type":"integer"},"title":{"type":"string"}},"type":"object"},
+            "SocialDelete": {"properties":{"author_url":{"type":"string"},"body":{"type":"string"},"content_uri":{"type":"string"},"handle":{"type":"string"},"media":{"items":{"properties":{"address":{"type":"string"},"mime_type":{"type":"string"}},"required":["address","mime_type"],"type":"object"},"type":"array"},"profile_id":{"type":"string"},"publication_id":{"type":"string"},"reward":{"properties":{"address":{"type":"string"},"decimals":{"type":"integer"},"id":{"type":"string"},"name":{"type":"string"},"parsed_image_url":{"type":"string"},"standard":{"enum":["Unknown","ERC-20","ERC-165","ERC-721","ERC-1155","ERC-1967"],"type":"string"},"symbol":{"type":"string"},"uri":{"type":"string"},"value":{"type":"string"}},"type":"object"},"summary":{"type":"string"},"tags":{"items":{"type":"string"},"type":"array"},"target":{"$ref":"#/components/schemas/SocialPost"},"target_url":{"type":"string"},"timestamp":{"type":"integer"},"title":{"type":"string"}},"type":"object"},
+            "SocialComment": {"properties":{"author_url":{"type":"string"},"body":{"type":"string"},"content_uri":{"type":"string"},"handle":{"type":"string"},"media":{"items":{"properties":{"address":{"type":"string"},"mime_type":{"type":"string"}},"required":["address","mime_type"],"type":"object"},"type":"array"},"profile_id":{"type":"string"},"publication_id":{"type":"string"},"reward":{"properties":{"address":{"type":"string"},"decimals":{"type":"integer"},"id":{"type":"string"},"name":{"type":"string"},"parsed_image_url":{"type":"string"},"standard":{"enum":["Unknown","ERC-20","ERC-165","ERC-721","ERC-1155","ERC-1967"],"type":"string"},"symbol":{"type":"string"},"uri":{"type":"string"},"value":{"type":"string"}},"type":"object"},"summary":{"type":"string"},"tags":{"items":{"type":"string"},"type":"array"},"target":{"$ref":"#/components/schemas/SocialPost"},"target_url":{"type":"string"},"timestamp":{"type":"integer"},"title":{"type":"string"}},"type":"object"},
+            "SocialReward": {"properties":{"author_url":{"type":"string"},"body":{"type":"string"},"content_uri":{"type":"string"},"handle":{"type":"string"},"media":{"items":{"properties":{"address":{"type":"string"},"mime_type":{"type":"string"}},"required":["address","mime_type"],"type":"object"},"type":"array"},"profile_id":{"type":"string"},"publication_id":{"type":"string"},"reward":{"properties":{"address":{"type":"string"},"decimals":{"type":"integer"},"id":{"type":"string"},"name":{"type":"string"},"parsed_image_url":{"type":"string"},"standard":{"enum":["Unknown","ERC-20","ERC-165","ERC-721","ERC-1155","ERC-1967"],"type":"string"},"symbol":{"type":"string"},"uri":{"type":"string"},"value":{"type":"string"}},"type":"object"},"summary":{"type":"string"},"tags":{"items":{"type":"string"},"type":"array"},"target":{"$ref":"#/components/schemas/SocialPost"},"target_url":{"type":"string"},"timestamp":{"type":"integer"},"title":{"type":"string"}},"type":"object"},
+            "SocialProfile": {"properties":{"action":{"enum":["create","renew","unwrap","update","wrap"],"type":"string"},"address":{"type":"string"},"bio":{"type":"string"},"expiry":{"type":"string"},"handle":{"type":"string"},"image_uri":{"type":"string"},"key":{"type":"string"},"name":{"type":"string"},"profile_id":{"type":"string"},"value":{"type":"string"}},"type":"object"},
+            "MetaverseTrade": {"properties":{"action":{"enum":["buy","list","sell"],"type":"string"},"address":{"type":"string"},"cost":{"properties":{"address":{"type":"string"},"decimals":{"type":"integer"},"id":{"type":"string"},"name":{"type":"string"},"parsed_image_url":{"type":"string"},"standard":{"enum":["Unknown","ERC-20","ERC-165","ERC-721","ERC-1155","ERC-1967"],"type":"string"},"symbol":{"type":"string"},"uri":{"type":"string"},"value":{"type":"string"}},"type":"object"},"decimals":{"type":"integer"},"id":{"type":"string"},"name":{"type":"string"},"parsed_image_url":{"type":"string"},"standard":{"enum":["Unknown","ERC-20","ERC-165","ERC-721","ERC-1155","ERC-1967"],"type":"string"},"symbol":{"type":"string"},"uri":{"type":"string"},"value":{"type":"string"}},"type":"object"},
+            "MetaverseBurn": {"properties":{"address":{"type":"string"},"decimals":{"type":"integer"},"id":{"type":"string"},"name":{"type":"string"},"parsed_image_url":{"type":"string"},"standard":{"enum":["Unknown","ERC-20","ERC-165","ERC-721","ERC-1155","ERC-1967"],"type":"string"},"symbol":{"type":"string"},"uri":{"type":"string"},"value":{"type":"string"}},"type":"object"},
+            "MetaverseMint": {"properties":{"address":{"type":"string"},"decimals":{"type":"integer"},"id":{"type":"string"},"name":{"type":"string"},"parsed_image_url":{"type":"string"},"standard":{"enum":["Unknown","ERC-20","ERC-165","ERC-721","ERC-1155","ERC-1967"],"type":"string"},"symbol":{"type":"string"},"uri":{"type":"string"},"value":{"type":"string"}},"type":"object"},
+            "MetaverseTransfer": {"properties":{"address":{"type":"string"},"decimals":{"type":"integer"},"id":{"type":"string"},"name":{"type":"string"},"parsed_image_url":{"type":"string"},"standard":{"enum":["Unknown","ERC-20","ERC-165","ERC-721","ERC-1155","ERC-1967"],"type":"string"},"symbol":{"type":"string"},"uri":{"type":"string"},"value":{"type":"string"}},"type":"object"},
+            "RssFeed": {"properties":{"authors":{"items":{"properties":{"name":{"type":"string"}},"required":["name"],"type":"object"},"type":"array"},"description":{"type":"string"},"pub_date":{"type":"string"},"title":{"type":"string"}},"required":["title","description"],"type":"object"},
+            "TransactionApproval": {"properties":{"action":{"enum":["approve","revoke"],"type":"string"},"address":{"type":"string"},"decimals":{"type":"integer"},"id":{"type":"string"},"name":{"type":"string"},"parsed_image_url":{"type":"string"},"standard":{"enum":["Unknown","ERC-20","ERC-165","ERC-721","ERC-1155","ERC-1967"],"type":"string"},"symbol":{"type":"string"},"uri":{"type":"string"},"value":{"type":"string"}},"required":["action"],"type":"object"},
+            "TransactionBridge": {"properties":{"action":{"enum":["deposit","withdraw"],"type":"string"},"source_network":{"enum":["unknown","arbitrum","arweave","avax","base","binance-smart-chain","bitcoin","crossbell","ethereum","farcaster","gnosis","linea","mastodon","optimism","polygon","rss","savm","vsl","x-layer"],"type":"string"},"target_network":{"enum":["unknown","arbitrum","arweave","avax","base","binance-smart-chain","bitcoin","crossbell","ethereum","farcaster","gnosis","linea","mastodon","optimism","polygon","rss","savm","vsl","x-layer"],"type":"string"},"token":{"properties":{"address":{"type":"string"},"decimals":{"type":"integer"},"id":{"type":"string"},"name":{"type":"string"},"parsed_image_url":{"type":"string"},"standard":{"enum":["Unknown","ERC-20","ERC-165","ERC-721","ERC-1155","ERC-1967"],"type":"string"},"symbol":{"type":"string"},"uri":{"type":"string"},"value":{"type":"string"}},"type":"object"}},"required":["action","source_network","target_network"],"type":"object"},
+            "TransactionTransfer": {"properties":{"address":{"type":"string"},"decimals":{"type":"integer"},"id":{"type":"string"},"name":{"type":"string"},"parsed_image_url":{"type":"string"},"standard":{"enum":["Unknown","ERC-20","ERC-165","ERC-721","ERC-1155","ERC-1967"],"type":"string"},"symbol":{"type":"string"},"uri":{"type":"string"},"value":{"type":"string"}},"type":"object"},
+            "TransactionBurn": {"properties":{"address":{"type":"string"},"decimals":{"type":"integer"},"id":{"type":"string"},"name":{"type":"string"},"parsed_image_url":{"type":"string"},"standard":{"enum":["Unknown","ERC-20","ERC-165","ERC-721","ERC-1155","ERC-1967"],"type":"string"},"symbol":{"type":"string"},"uri":{"type":"string"},"value":{"type":"string"}},"type":"object"},
+            "TransactionMint": {"properties":{"address":{"type":"string"},"decimals":{"type":"integer"},"id":{"type":"string"},"name":{"type":"string"},"parsed_image_url":{"type":"string"},"standard":{"enum":["Unknown","ERC-20","ERC-165","ERC-721","ERC-1155","ERC-1967"],"type":"string"},"symbol":{"type":"string"},"uri":{"type":"string"},"value":{"type":"string"}},"type":"object"},
+            "CollectibleApproval": {"properties":{"action":{"enum":["approve","revoke"],"type":"string"},"address":{"type":"string"},"decimals":{"type":"integer"},"id":{"type":"string"},"name":{"type":"string"},"parsed_image_url":{"type":"string"},"standard":{"enum":["Unknown","ERC-20","ERC-165","ERC-721","ERC-1155","ERC-1967"],"type":"string"},"symbol":{"type":"string"},"uri":{"type":"string"},"value":{"type":"string"}},"required":["action"],"type":"object"},
+            "CollectibleTrade": {"properties":{"action":{"enum":["buy","sell"],"type":"string"},"address":{"type":"string"},"cost":{"properties":{"address":{"type":"string"},"decimals":{"type":"integer"},"id":{"type":"string"},"name":{"type":"string"},"parsed_image_url":{"type":"string"},"standard":{"enum":["Unknown","ERC-20","ERC-165","ERC-721","ERC-1155","ERC-1967"],"type":"string"},"symbol":{"type":"string"},"uri":{"type":"string"},"value":{"type":"string"}},"type":"object"},"decimals":{"type":"integer"},"id":{"type":"string"},"name":{"type":"string"},"parsed_image_url":{"type":"string"},"standard":{"enum":["Unknown","ERC-20","ERC-165","ERC-721","ERC-1155","ERC-1967"],"type":"string"},"symbol":{"type":"string"},"uri":{"type":"string"},"value":{"type":"string"}},"required":["action"],"type":"object"},
+            "CollectibleTransfer": {"properties":{"address":{"type":"string"},"decimals":{"type":"integer"},"id":{"type":"string"},"name":{"type":"string"},"parsed_image_url":{"type":"string"},"standard":{"enum":["Unknown","ERC-20","ERC-165","ERC-721","ERC-1155","ERC-1967"],"type":"string"},"symbol":{"type":"string"},"uri":{"type":"string"},"value":{"type":"string"}},"type":"object"},
+            "CollectibleBurn": {"properties":{"address":{"type":"string"},"decimals":{"type":"integer"},"id":{"type":"string"},"name":{"type":"string"},"parsed_image_url":{"type":"string"},"standard":{"enum":["Unknown","ERC-20","ERC-165","ERC-721","ERC-1155","ERC-1967"],"type":"string"},"symbol":{"type":"string"},"uri":{"type":"string"},"value":{"type":"string"}},"type":"object"},
+            "CollectibleMint": {"properties":{"address":{"type":"string"},"decimals":{"type":"integer"},"id":{"type":"string"},"name":{"type":"string"},"parsed_image_url":{"type":"string"},"standard":{"enum":["Unknown","ERC-20","ERC-165","ERC-721","ERC-1155","ERC-1967"],"type":"string"},"symbol":{"type":"string"},"uri":{"type":"string"},"value":{"type":"string"}},"type":"object"}
         },
         "parameters": {
             "activity_id_path": {
