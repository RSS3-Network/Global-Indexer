--- conflicted
+++ resolved
@@ -2,6 +2,7 @@
 
 import (
 	"context"
+	"errors"
 	"fmt"
 	"math/big"
 	"strings"
@@ -12,13 +13,9 @@
 	"github.com/ethereum/go-ethereum/common"
 	"github.com/ethereum/go-ethereum/common/hexutil"
 	"github.com/ethereum/go-ethereum/core/types"
-<<<<<<< HEAD
-	"github.com/ethereum/go-ethereum/crypto"
-=======
 	"github.com/naturalselectionlabs/rss3-global-indexer/contract/l2"
 	"github.com/naturalselectionlabs/rss3-global-indexer/internal/database"
 	"github.com/naturalselectionlabs/rss3-global-indexer/schema"
->>>>>>> 8b1ac271
 	"github.com/samber/lo"
 	"go.uber.org/zap"
 )
@@ -85,12 +82,6 @@
 	return nil
 }
 
-<<<<<<< HEAD
-func (s *Server) prepareTransactor(ctx context.Context) (*bind.TransactOpts, error) {
-	fromAddress := crypto.PubkeyToAddress(s.privateKey.PublicKey)
-
-	nonce, err := s.ethereumClient.PendingNonceAt(ctx, fromAddress)
-=======
 func (s *Server) buildDistributeRewards(ctx context.Context, epoch uint64, cursor *string) (*schema.DistributeRewardsData, error) {
 	nodes, err := s.databaseClient.FindNodes(ctx, nil, lo.ToPtr(schema.StatusOnline), cursor, BatchSize+1)
 	if err != nil {
@@ -134,28 +125,17 @@
 func (s *Server) triggerDistributeRewards(ctx context.Context, data schema.DistributeRewardsData) error {
 	// Trigger distributeReward contract.
 	nonce, err := s.ethereumClient.PendingNonceAt(ctx, s.fromAddress)
->>>>>>> 8b1ac271
-	if err != nil {
-		return nil, fmt.Errorf("get pending nonce: %w", err)
+	if err != nil {
+		return fmt.Errorf("get pending nonce: %w", err)
 	}
 
 	gasPrice, err := s.ethereumClient.SuggestGasPrice(ctx)
 	if err != nil {
-<<<<<<< HEAD
-		return nil, fmt.Errorf("create transactor: %w", err)
-=======
 		return fmt.Errorf("get gas price: %w", err)
->>>>>>> 8b1ac271
 	}
 
 	input, err := s.encodeInput(l2.SettlementMetaData.ABI, l2.MethodDistributeRewards, data.Epoch, data.NodeAddress, data.RequestFees, data.OperationRewards, data.IsFinal)
 	if err != nil {
-<<<<<<< HEAD
-		return nil, fmt.Errorf("get gas price: %w", err)
-	}
-
-	return transactor, nil
-=======
 		return fmt.Errorf("encode input: %w", err)
 	}
 
@@ -205,7 +185,6 @@
 	zap.L().Info("distribute rewards successfully", zap.String("tx", signedTX.Hash().String()), zap.Any("data", data))
 
 	return nil
->>>>>>> 8b1ac271
 }
 
 func (s *Server) encodeInput(contractABI, methodName string, args ...interface{}) ([]byte, error) {
