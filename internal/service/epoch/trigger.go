--- conflicted
+++ resolved
@@ -77,52 +77,7 @@
 	return nil
 }
 
-<<<<<<< HEAD
 func (s *Server) prepareTransactor(ctx context.Context) (*bind.TransactOpts, error) {
-=======
-func (s *Server) buildDistributeRewards(ctx context.Context, epoch uint64, cursor *string) (*schema.DistributeRewardsData, error) {
-	nodes, err := s.databaseClient.FindNodes(ctx, nil, lo.ToPtr(schema.StatusOnline), cursor, BatchSize+1)
-	if err != nil {
-		if errors.Is(err, database.ErrorRowNotFound) {
-			return nil, nil
-		}
-
-		zap.L().Error("find online nodes", zap.Error(err), zap.Any("cursor", cursor))
-
-		return nil, err
-	}
-
-	var isFinal = true
-
-	if len(nodes) > BatchSize {
-		nodes = nodes[:BatchSize]
-		isFinal = false
-	}
-
-	nodeAddress := make([]common.Address, 0, len(nodes))
-
-	for _, node := range nodes {
-		nodeAddress = append(nodeAddress, node.Address)
-	}
-
-	zeroRewards := make([]*big.Int, len(nodes))
-
-	for i := range zeroRewards {
-		zeroRewards[i] = big.NewInt(0)
-	}
-
-	return &schema.DistributeRewardsData{
-		Epoch:            big.NewInt(int64(epoch)),
-		NodeAddress:      nodeAddress,
-		RequestFees:      zeroRewards,
-		OperationRewards: zeroRewards,
-		IsFinal:          isFinal,
-	}, nil
-}
-
-func (s *Server) triggerDistributeRewards(ctx context.Context, data schema.DistributeRewardsData) error {
-	// Trigger distributeReward contract.
->>>>>>> b555d1f6
 	fromAddress := crypto.PubkeyToAddress(s.privateKey.PublicKey)
 
 	nonce, err := s.ethereumClient.PendingNonceAt(ctx, fromAddress)
