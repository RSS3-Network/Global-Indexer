package epoch

import (
	"context"
	"errors"
	"fmt"
	"math/big"
	"net/http"
	"time"

	"github.com/ethereum/go-ethereum/common"
<<<<<<< HEAD
	"github.com/ethereum/go-ethereum/crypto"
=======
>>>>>>> 8b1ac271
	"github.com/ethereum/go-ethereum/ethclient"
	"github.com/ethereum/go-ethereum/rpc"
	"github.com/go-redsync/redsync/v4"
	"github.com/go-redsync/redsync/v4/redis/goredis/v9"
	"github.com/naturalselectionlabs/rss3-global-indexer/internal/config"
	"github.com/naturalselectionlabs/rss3-global-indexer/internal/database"
	"github.com/redis/go-redis/v9"
	"github.com/sourcegraph/conc/pool"
	"go.uber.org/zap"
)

type Server struct {
<<<<<<< HEAD
	chainID            *big.Int
	checkpoint         uint64
	timer              *time.Timer
	mutex              *redsync.Mutex
	currentEpoch       uint64
	privateKey         *ecdsa.PrivateKey
	gasLimit           uint64
	settlementContract *l2.Settlement
	billingContract    *l2.Billing
	ruPerToken         int64
	toAddress          common.Address
	ethereumClient     *ethclient.Client
	databaseClient     database.Client

	slackNotificationChannel        string
	slackNotificationBotToken       string
	slackNotificationBlockchainScan string
=======
	chainID        *big.Int
	checkpoint     uint64
	timer          *time.Timer
	mutex          *redsync.Mutex
	currentEpoch   uint64
	gasLimit       uint64
	fromAddress    common.Address
	rpcClient      *rpc.Client
	ethereumClient *ethclient.Client
	databaseClient database.Client
>>>>>>> 8b1ac271
}

func (s *Server) Run(ctx context.Context) error {
	errorPool := pool.New().WithContext(ctx).WithCancelOnError().WithFirstError()

	// Listen epoch event
	errorPool.Go(func(ctx context.Context) error {
		if err := s.listenEpochEvent(ctx); err != nil {
			zap.L().Error("listen epoch event", zap.Error(err))

			return err
		}

		return nil
	})

	// Listen timer
	errorPool.Go(func(ctx context.Context) error {
		if err := s.listenTimer(ctx); err != nil {
			zap.L().Error("listen timer", zap.Error(err))

			return err
		}

		return nil
	})

	errorChan := make(chan error)
	go func() { errorChan <- errorPool.Wait() }()

	select {
	case err := <-errorChan:
		return err
	case <-ctx.Done():
		return ctx.Err()
	}
}

func (s *Server) listenEpochEvent(ctx context.Context) error {
	for {
		// Load checkpoint and latest block number.
		checkpoint, blockNumberLatest, err := s.loadCheckpoint(ctx)
		if err != nil {
			zap.L().Error("get checkpoint and latest block number", zap.Error(err), zap.Any("chain_id", s.chainID),
				zap.Any("checkpoint", checkpoint), zap.Uint64("block_number_latest", blockNumberLatest))

			return err
		}

		// If indexer doesn't work or catch up the latest block, wait for 5 seconds.
		if int(blockNumberLatest-checkpoint) > 5 {
			zap.L().Info("indexer doesn't work or catch up the latest block", zap.Uint64("checkpoint", checkpoint),
				zap.Uint64("last checkpoint", s.checkpoint), zap.Uint64("block_number_latest", blockNumberLatest))

			time.Sleep(5 * time.Second)

			continue
		}

		s.checkpoint = checkpoint

		// Find the latest epoch event from database.
		epochEvent, err := s.databaseClient.FindEpochs(ctx, 1, nil)
		if err != nil && !errors.Is(err, database.ErrorRowNotFound) {
			zap.L().Error("get latest epoch event from database", zap.Error(err))

			return err
		}

		// Find the latest epoch trigger from database.
		epochTrigger, err := s.databaseClient.FindLatestEpochTrigger(ctx)
		if err != nil && !errors.Is(err, database.ErrorRowNotFound) {
			zap.L().Error("get latest epoch trigger from database", zap.Error(err))

			return err
		}

		var lastEpochEventTime, lastEpochTriggerTime time.Time

		if len(epochEvent) > 0 {
			lastEpochEventTime = time.Unix(epochEvent[0].BlockTimestamp, 0)
			s.currentEpoch = epochEvent[0].ID
		}

		if epochTrigger != nil {
			lastEpochTriggerTime = epochTrigger.CreatedAt
		}

		now := time.Now()

		if now.Sub(lastEpochEventTime) >= 18*time.Hour && now.Sub(lastEpochTriggerTime) >= 18*time.Hour {
			// Trigger new epoch
			if err := s.trigger(ctx, s.currentEpoch+1); err != nil {
				zap.L().Error("trigger new epoch", zap.Error(err))

				return err
			}
		} else if now.Sub(lastEpochEventTime) >= 18*time.Hour && now.Sub(lastEpochTriggerTime) < 18*time.Hour {
			// Wait for epoch event indexer
			zap.L().Info("wait for epoch event indexer", zap.Time("last_epoch_event_time", lastEpochEventTime),
				zap.Time("last_epoch_trigger_time", lastEpochTriggerTime))

			time.Sleep(5 * time.Second)
		} else if now.Sub(lastEpochEventTime) < 18*time.Hour {
			// Set timer
			s.timer = time.NewTimer(18*time.Hour - now.Sub(lastEpochEventTime))
			time.Sleep(time.Minute)
		}
	}
}

func (s *Server) listenTimer(ctx context.Context) error {
	for {
		if s.timer == nil {
			continue
		}

		select {
		case <-s.timer.C:
			// Timer expired, trigger new epoch
			err := s.trigger(ctx, s.currentEpoch+1)
			if err != nil {
				zap.L().Error("trigger new epoch", zap.Error(err))

				return err
			}

			s.timer = nil
		case <-ctx.Done():
			// Context cancelled, stop the goroutine
			return nil
		}
	}
}

func (s *Server) loadCheckpoint(ctx context.Context) (uint64, uint64, error) {
	// Load checkpoint from database.
	checkpoint, err := s.databaseClient.FindCheckpoint(ctx, s.chainID.Uint64())
	if err != nil {
		if errors.Is(err, database.ErrorRowNotFound) {
			return 0, 0, nil
		}

		return 0, 0, fmt.Errorf("get checkpoint from database: %w", err)
	}

	// Load latest block number from RPC.
	blockNumberLatest, err := s.ethereumClient.BlockNumber(ctx)
	if err != nil {
		if errors.Is(err, database.ErrorRowNotFound) {
			return 0, 0, nil
		}

		return 0, 0, fmt.Errorf("get latest block number from rpc: %w", err)
	}

	return checkpoint.BlockNumber, blockNumberLatest, nil
}

func (s *Server) ping() (string, error) {
	var v string

	ctx, cancel := context.WithTimeout(context.Background(), time.Second*3)

	defer cancel()

	if err := s.rpcClient.CallContext(ctx, &v, "health_status"); err != nil {
		return "", err
	}

	return v, nil
}

func New(ctx context.Context, databaseClient database.Client, redisClient *redis.Client, config config.File) (*Server, error) {
	ethereumClient, err := ethclient.Dial(config.RSS3Chain.EndpointL2)
	if err != nil {
		return nil, fmt.Errorf("dial ethereum client: %w", err)
	}

	chainID, err := ethereumClient.ChainID(ctx)
	if err != nil {
		return nil, fmt.Errorf("get chain ID: %w", err)
	}

	rpcClient, err := rpc.DialOptions(ctx, config.Epoch.SignerEndpoint, rpc.WithHTTPClient(http.DefaultClient))
	if err != nil {
		return nil, fmt.Errorf("dial rpc client: %w", err)
	}

	redisPool := goredis.NewPool(redisClient)
	rs := redsync.New(redisPool)

	server := &Server{
		chainID:        chainID,
		mutex:          rs.NewMutex("epoch", redsync.WithExpiry(5*time.Minute)),
		gasLimit:       config.Epoch.GasLimit,
		fromAddress:    common.HexToAddress(config.Epoch.WalletAddress),
		rpcClient:      rpcClient,
		ethereumClient: ethereumClient,
		databaseClient: databaseClient,
	}

	// Check signer if reachable
	status, err := server.ping()
	if err != nil {
		return nil, err
	}

<<<<<<< HEAD
	billing, err := l2.NewBilling(l2.AddressBillingProxy, ethereumClient)
	if err != nil {
		return nil, fmt.Errorf("new billing: %w", err)
	}

	redisPool := goredis.NewPool(redisClient)
	rs := redsync.New(redisPool)

	return &Server{
		chainID:            chainID,
		privateKey:         privateKey,
		mutex:              rs.NewMutex("epoch", redsync.WithExpiry(5*time.Minute)),
		gasLimit:           config.Epoch.GasLimit,
		settlementContract: settlement,
		billingContract:    billing,
		ruPerToken:         config.Billing.RuPerToken,
		toAddress:          common.HexToAddress(config.Billing.CollectTokenTo),
		ethereumClient:     ethereumClient,
		databaseClient:     databaseClient,

		slackNotificationChannel:        config.Billing.SlackNotification.Channel,
		slackNotificationBotToken:       config.Billing.SlackNotification.BotToken,
		slackNotificationBlockchainScan: config.Billing.SlackNotification.BlockchainScan,
	}, nil
=======
	if status != "ok" {
		return nil, fmt.Errorf("signer service unreachable")
	}

	return server, nil
>>>>>>> 8b1ac271
}<|MERGE_RESOLUTION|>--- conflicted
+++ resolved
@@ -9,14 +9,11 @@
 	"time"
 
 	"github.com/ethereum/go-ethereum/common"
-<<<<<<< HEAD
-	"github.com/ethereum/go-ethereum/crypto"
-=======
->>>>>>> 8b1ac271
 	"github.com/ethereum/go-ethereum/ethclient"
 	"github.com/ethereum/go-ethereum/rpc"
 	"github.com/go-redsync/redsync/v4"
 	"github.com/go-redsync/redsync/v4/redis/goredis/v9"
+	"github.com/naturalselectionlabs/rss3-global-indexer/contract/l2"
 	"github.com/naturalselectionlabs/rss3-global-indexer/internal/config"
 	"github.com/naturalselectionlabs/rss3-global-indexer/internal/database"
 	"github.com/redis/go-redis/v9"
@@ -25,25 +22,6 @@
 )
 
 type Server struct {
-<<<<<<< HEAD
-	chainID            *big.Int
-	checkpoint         uint64
-	timer              *time.Timer
-	mutex              *redsync.Mutex
-	currentEpoch       uint64
-	privateKey         *ecdsa.PrivateKey
-	gasLimit           uint64
-	settlementContract *l2.Settlement
-	billingContract    *l2.Billing
-	ruPerToken         int64
-	toAddress          common.Address
-	ethereumClient     *ethclient.Client
-	databaseClient     database.Client
-
-	slackNotificationChannel        string
-	slackNotificationBotToken       string
-	slackNotificationBlockchainScan string
-=======
 	chainID        *big.Int
 	checkpoint     uint64
 	timer          *time.Timer
@@ -54,7 +32,14 @@
 	rpcClient      *rpc.Client
 	ethereumClient *ethclient.Client
 	databaseClient database.Client
->>>>>>> 8b1ac271
+
+	billingContract *l2.Billing
+	ruPerToken      int64
+	toAddress       common.Address
+
+	slackNotificationChannel        string
+	slackNotificationBotToken       string
+	slackNotificationBlockchainScan string
 }
 
 func (s *Server) Run(ctx context.Context) error {
@@ -263,36 +248,9 @@
 		return nil, err
 	}
 
-<<<<<<< HEAD
-	billing, err := l2.NewBilling(l2.AddressBillingProxy, ethereumClient)
-	if err != nil {
-		return nil, fmt.Errorf("new billing: %w", err)
-	}
-
-	redisPool := goredis.NewPool(redisClient)
-	rs := redsync.New(redisPool)
-
-	return &Server{
-		chainID:            chainID,
-		privateKey:         privateKey,
-		mutex:              rs.NewMutex("epoch", redsync.WithExpiry(5*time.Minute)),
-		gasLimit:           config.Epoch.GasLimit,
-		settlementContract: settlement,
-		billingContract:    billing,
-		ruPerToken:         config.Billing.RuPerToken,
-		toAddress:          common.HexToAddress(config.Billing.CollectTokenTo),
-		ethereumClient:     ethereumClient,
-		databaseClient:     databaseClient,
-
-		slackNotificationChannel:        config.Billing.SlackNotification.Channel,
-		slackNotificationBotToken:       config.Billing.SlackNotification.BotToken,
-		slackNotificationBlockchainScan: config.Billing.SlackNotification.BlockchainScan,
-	}, nil
-=======
 	if status != "ok" {
 		return nil, fmt.Errorf("signer service unreachable")
 	}
 
 	return server, nil
->>>>>>> 8b1ac271
 }