--- conflicted
+++ resolved
@@ -11,12 +11,9 @@
 	"github.com/ethereum/go-ethereum/ethclient"
 	"github.com/go-redsync/redsync/v4"
 	"github.com/go-redsync/redsync/v4/redis/goredis/v9"
-<<<<<<< HEAD
 	gicrypto "github.com/naturalselectionlabs/rss3-global-indexer/common/crypto"
 	"github.com/naturalselectionlabs/rss3-global-indexer/common/txmgr"
-=======
 	"github.com/naturalselectionlabs/rss3-global-indexer/contract/l2"
->>>>>>> fb011c37
 	"github.com/naturalselectionlabs/rss3-global-indexer/internal/config"
 	"github.com/naturalselectionlabs/rss3-global-indexer/internal/database"
 	"github.com/redis/go-redis/v9"
@@ -31,11 +28,8 @@
 type Server struct {
 	txManager      txmgr.TxManager
 	checkpoint     uint64
-<<<<<<< HEAD
 	chainID        *big.Int
 	timer          *time.Timer
-=======
->>>>>>> fb011c37
 	mutex          *redsync.Mutex
 	currentEpoch   uint64
 	gasLimit       uint64
