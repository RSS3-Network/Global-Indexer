package epoch

import (
	"context"
	"errors"
	"fmt"
	"math/big"
	"time"

	"github.com/ethereum/go-ethereum/ethclient"
	"github.com/go-redsync/redsync/v4"
	"github.com/go-redsync/redsync/v4/redis/goredis/v9"
	gicrypto "github.com/naturalselectionlabs/rss3-global-indexer/common/crypto"
	"github.com/naturalselectionlabs/rss3-global-indexer/common/txmgr"
	"github.com/naturalselectionlabs/rss3-global-indexer/contract/l2"
	"github.com/naturalselectionlabs/rss3-global-indexer/internal/config"
	"github.com/naturalselectionlabs/rss3-global-indexer/internal/database"
	"github.com/redis/go-redis/v9"
	"github.com/sourcegraph/conc/pool"
	"go.uber.org/zap"
)

const (
	// epochInterval is the interval between epochs
	// The epoch interval is set to be 18 hours
	epochInterval = 18 * time.Hour
)

type Server struct {
	txManager      txmgr.TxManager
	checkpoint     uint64
	chainID        *big.Int
	mutex          *redsync.Mutex
	currentEpoch   uint64
	gasLimit       uint64
	ethereumClient *ethclient.Client
	databaseClient database.Client
}

func (s *Server) Run(ctx context.Context) error {
	errorPool := pool.New().WithContext(ctx).WithCancelOnError().WithFirstError()

	// Listen epoch event
	errorPool.Go(func(ctx context.Context) error {
		if err := s.listenEpochEvent(ctx); err != nil {
			zap.L().Error("listen epoch event", zap.Error(err))

			return err
		}

		return nil
	})

	errorChan := make(chan error)
	go func() { errorChan <- errorPool.Wait() }()

	select {
	case err := <-errorChan:
		return err
	case <-ctx.Done():
		return ctx.Err()
	}
}

func (s *Server) listenEpochEvent(ctx context.Context) error {
	timer := time.NewTimer(0)
	defer timer.Stop()

	for {
		// Load checkpoint and latest block number.
		indexedBlock, latestBlock, err := s.loadCheckpoint(ctx)
		if err != nil {
			zap.L().Error("get checkpoint and latest block number", zap.Error(err), zap.Any("chain_id", s.chainID),
				zap.Any("checkpoint", indexedBlock), zap.Uint64("block_number_latest", latestBlock))

			return err
		}

		// If indexer is lagging behind the latest block by more than 5 blocks
		// impose a 5-second delay to allow the indexer to catch up
		if int(latestBlock-indexedBlock) > 5 {
			zap.L().Error("indexer encountered errors or is still catching up with the latest block", zap.Uint64("checkpoint", indexedBlock),
				zap.Uint64("last checkpoint", s.checkpoint), zap.Uint64("block_number_latest", latestBlock))

			timer.Reset(5 * time.Second)
			<-timer.C

			continue
		}

		s.checkpoint = indexedBlock

		// Find the latest epoch event from database
		lastEpoch, err := s.databaseClient.FindEpochs(ctx, 1, nil)
		if err != nil && !errors.Is(err, database.ErrorRowNotFound) {
			zap.L().Error("get latest epoch event from database", zap.Error(err))

			return err
		}

<<<<<<< HEAD
		// Find the latest epoch submitEpochProof from database.
		epochTrigger, err := s.databaseClient.FindLatestEpochTrigger(ctx)
=======
		// Find the latest epoch trigger from database
		lastEpochTrigger, err := s.databaseClient.FindLatestEpochTrigger(ctx)
>>>>>>> c0c7dd78
		if err != nil && !errors.Is(err, database.ErrorRowNotFound) {
			zap.L().Error("get latest epoch submitEpochProof from database", zap.Error(err))

			return err
		}

		var lastEpochTime, lastEpochTriggerTime time.Time

		// Make sure the lastEpoch exists
		if len(lastEpoch) > 0 {
			lastEpochTime = time.Unix(lastEpoch[0].BlockTimestamp, 0)
			s.currentEpoch = lastEpoch[0].ID
		}

		// Set lastEpochTriggerTime time
		if lastEpochTrigger != nil {
			lastEpochTriggerTime = lastEpochTrigger.CreatedAt
		}

		now := time.Now()

		// The time elapsed since the last epoch event was included on the VSL
		timeSinceLastEpoch := now.Sub(lastEpochTime)
		// The time elapsed since the last epoch trigger was sent
		timeSinceLastTrigger := now.Sub(lastEpochTriggerTime)

		// Special case for genesis epoch
		// No longer applicable for the subsequent epochs
		if genesisEpoch, exist := l2.GenesisEpochMap[s.chainID.Uint64()]; exist {
			genesisEpochTime := time.Unix(genesisEpoch, 0)

			// Wait for genesis epoch
			if now.Sub(genesisEpochTime) < epochInterval-1*time.Hour {
				zap.L().Info("wait for genesis epoch start", zap.Time("genesis_epoch_time", genesisEpochTime),
					zap.Time("estimated_epoch_start_time", now.Add(epochInterval-1*time.Hour-now.Sub(genesisEpochTime))))

				timer.Reset(epochInterval - 1*time.Hour - now.Sub(genesisEpochTime))
				<-timer.C

				zap.L().Info("genesis epoch start", zap.Time("start_time", time.Now()))
			}
		}

<<<<<<< HEAD
		if now.Sub(lastEpochEventTime) >= intervalEpoch && now.Sub(lastEpochTriggerTime) >= intervalEpoch {
			// Trigger new epoch
			if err := s.submitEpochProof(ctx, s.currentEpoch+1); err != nil {
				zap.L().Error("submitEpochProof new epoch", zap.Error(err))

				return err
			}
		} else if now.Sub(lastEpochEventTime) >= intervalEpoch && now.Sub(lastEpochTriggerTime) < intervalEpoch {
			// Wait for epoch event indexer
			zap.L().Info("wait for epoch event indexer", zap.Time("last_epoch_event_time", lastEpochEventTime),
				zap.Time("last_epoch_trigger_time", lastEpochTriggerTime))

			<-time.NewTimer(5 * time.Second).C
		} else if now.Sub(lastEpochEventTime) < intervalEpoch {
			// Set timer to submitEpochProof next epoch
			<-time.NewTimer(intervalEpoch - now.Sub(lastEpochEventTime)).C

			err := s.submitEpochProof(ctx, s.currentEpoch+1)
			if err != nil {
				zap.L().Error("submitEpochProof new epoch", zap.Error(err))
=======
		// Check if epochInterval has passed since the last epoch event
		if timeSinceLastEpoch >= epochInterval {
			// Check if the epochInterval has passed since the last epoch trigger
			if timeSinceLastTrigger >= epochInterval {
				// Trigger new epoch
				if err := s.trigger(ctx, s.currentEpoch+1); err != nil {
					zap.L().Error("trigger new epoch", zap.Error(err))

					return err
				}
			} else if timeSinceLastTrigger < epochInterval {
				// Check if epochInterval has NOT passed since the last epoch trigger
				// If so, delay the trigger by 5 seconds
				zap.L().Info("wait for epoch event indexer", zap.Time("last_epoch_event_time", lastEpochTime),
					zap.Time("last_epoch_trigger_time", lastEpochTriggerTime))

				timer.Reset(5 * time.Second)
				<-timer.C
			}
		} else if timeSinceLastEpoch < epochInterval {
			// If epochInterval has NOT passed since the last epoch event
			// Wait for the remaining time until the next epoch event
			remainingTime := epochInterval - now.Sub(lastEpochTime)
			timer.Reset(remainingTime)
			<-timer.C
>>>>>>> c0c7dd78

			if err := s.trigger(ctx, s.currentEpoch+1); err != nil {
				zap.L().Error("trigger new epoch", zap.Error(err))
				return err
			}
		}
	}
}

func (s *Server) loadCheckpoint(ctx context.Context) (uint64, uint64, error) {
	// Load checkpoint from database.
	// A checkpoint is basically the last indexed block
	indexedBlock, err := s.databaseClient.FindCheckpoint(ctx, s.chainID.Uint64())
	if err != nil {
		if errors.Is(err, database.ErrorRowNotFound) {
			return 0, 0, nil
		}

		return 0, 0, fmt.Errorf("get checkpoint from database: %w", err)
	}

	// Load latest block number from RPC.
	latestBlock, err := s.ethereumClient.BlockNumber(ctx)
	if err != nil {
		if errors.Is(err, database.ErrorRowNotFound) {
			return 0, 0, nil
		}

		return 0, 0, fmt.Errorf("get latest block from rpc: %w", err)
	}

	return indexedBlock.BlockNumber, latestBlock, nil
}

func New(ctx context.Context, databaseClient database.Client, redisClient *redis.Client, config config.File) (*Server, error) {
	redisPool := goredis.NewPool(redisClient)
	rs := redsync.New(redisPool)

	ethereumClient, err := ethclient.Dial(config.RSS3Chain.EndpointL2)
	if err != nil {
		return nil, fmt.Errorf("dial ethereum client: %w", err)
	}

	chainID, err := ethereumClient.ChainID(ctx)
	if err != nil {
		return nil, fmt.Errorf("get chain ID: %w", err)
	}

	signerFactory, from, err := gicrypto.NewSignerFactory(config.Epoch.PrivateKey, config.Epoch.SignerEndpoint, config.Epoch.WalletAddress)

	if err != nil {
		return nil, fmt.Errorf("failed to create signer")
	}

	defaultTxConfig := txmgr.Config{
		ResubmissionTimeout:       20 * time.Second,
		FeeLimitMultiplier:        5,
		TxSendTimeout:             5 * time.Minute,
		TxNotInMempoolTimeout:     1 * time.Hour,
		NetworkTimeout:            5 * time.Minute,
		ReceiptQueryInterval:      500 * time.Millisecond,
		NumConfirmations:          5,
		SafeAbortNonceTooLowCount: 3,
	}

	txManager, err := txmgr.NewSimpleTxManager(defaultTxConfig, chainID, nil, ethereumClient, from, signerFactory(chainID))

	if err != nil {
		return nil, fmt.Errorf("failed to create tx manager")
	}

	server := &Server{
		chainID:        chainID,
		mutex:          rs.NewMutex("epoch", redsync.WithExpiry(5*time.Minute)),
		gasLimit:       config.Epoch.GasLimit,
		ethereumClient: ethereumClient,
		databaseClient: databaseClient,
		txManager:      txManager,
	}

	return server, nil
}<|MERGE_RESOLUTION|>--- conflicted
+++ resolved
@@ -98,13 +98,8 @@
 			return err
 		}
 
-<<<<<<< HEAD
 		// Find the latest epoch submitEpochProof from database.
-		epochTrigger, err := s.databaseClient.FindLatestEpochTrigger(ctx)
-=======
-		// Find the latest epoch trigger from database
 		lastEpochTrigger, err := s.databaseClient.FindLatestEpochTrigger(ctx)
->>>>>>> c0c7dd78
 		if err != nil && !errors.Is(err, database.ErrorRowNotFound) {
 			zap.L().Error("get latest epoch submitEpochProof from database", zap.Error(err))
 
@@ -148,28 +143,6 @@
 			}
 		}
 
-<<<<<<< HEAD
-		if now.Sub(lastEpochEventTime) >= intervalEpoch && now.Sub(lastEpochTriggerTime) >= intervalEpoch {
-			// Trigger new epoch
-			if err := s.submitEpochProof(ctx, s.currentEpoch+1); err != nil {
-				zap.L().Error("submitEpochProof new epoch", zap.Error(err))
-
-				return err
-			}
-		} else if now.Sub(lastEpochEventTime) >= intervalEpoch && now.Sub(lastEpochTriggerTime) < intervalEpoch {
-			// Wait for epoch event indexer
-			zap.L().Info("wait for epoch event indexer", zap.Time("last_epoch_event_time", lastEpochEventTime),
-				zap.Time("last_epoch_trigger_time", lastEpochTriggerTime))
-
-			<-time.NewTimer(5 * time.Second).C
-		} else if now.Sub(lastEpochEventTime) < intervalEpoch {
-			// Set timer to submitEpochProof next epoch
-			<-time.NewTimer(intervalEpoch - now.Sub(lastEpochEventTime)).C
-
-			err := s.submitEpochProof(ctx, s.currentEpoch+1)
-			if err != nil {
-				zap.L().Error("submitEpochProof new epoch", zap.Error(err))
-=======
 		// Check if epochInterval has passed since the last epoch event
 		if timeSinceLastEpoch >= epochInterval {
 			// Check if the epochInterval has passed since the last epoch trigger
@@ -195,10 +168,9 @@
 			remainingTime := epochInterval - now.Sub(lastEpochTime)
 			timer.Reset(remainingTime)
 			<-timer.C
->>>>>>> c0c7dd78
 
 			if err := s.trigger(ctx, s.currentEpoch+1); err != nil {
-				zap.L().Error("trigger new epoch", zap.Error(err))
+				zap.L().Error("submitEpochProof new epoch", zap.Error(err))
 				return err
 			}
 		}
