--- conflicted
+++ resolved
@@ -65,12 +65,7 @@
 	}
 
 	return &Hub{
-<<<<<<< HEAD
 		dsl: dsl,
-		nta: nta.NewNTA(ctx, databaseClient, stakingContract, geoLite2, cacheClient),
-=======
-		dsl: dsl.NewDSL(ctx, databaseClient, cacheClient, nameService, stakingContract, httpClient),
 		nta: nta.NewNTA(ctx, databaseClient, stakingContract, geoLite2, cacheClient, httpClient),
->>>>>>> 0603774d
 	}, nil
 }