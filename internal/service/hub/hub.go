package hub

import (
	"context"
	"fmt"
	"math/big"

	"github.com/go-playground/validator/v10"
	"github.com/labstack/echo/v4"
	"github.com/redis/go-redis/v9"
	"github.com/rss3-network/global-indexer/common/geolite2"
	"github.com/rss3-network/global-indexer/common/httputil"
	"github.com/rss3-network/global-indexer/common/txmgr"
	"github.com/rss3-network/global-indexer/contract/l2"
	"github.com/rss3-network/global-indexer/internal/cache"
	"github.com/rss3-network/global-indexer/internal/client/ethereum"
	"github.com/rss3-network/global-indexer/internal/config"
	"github.com/rss3-network/global-indexer/internal/config/flag"
	"github.com/rss3-network/global-indexer/internal/database"
	"github.com/rss3-network/global-indexer/internal/nameresolver"
	"github.com/rss3-network/global-indexer/internal/service/hub/handler/dsl"
	"github.com/rss3-network/global-indexer/internal/service/hub/handler/nta"
	"github.com/spf13/viper"
)

type Hub struct {
	dsl *dsl.DSL
	nta *nta.NTA
}

var _ echo.Validator = (*Validator)(nil)

var defaultValidator = &Validator{
	validate: validator.New(),
}

type Validator struct {
	validate *validator.Validate
}

func (v *Validator) Validate(i interface{}) error {
	return v.validate.Struct(i)
}

func NewHub(ctx context.Context, databaseClient database.Client, redisClient *redis.Client, ethereumMultiChainClient *ethereum.MultiChainClient, geoLite2 *geolite2.Client, nameService *nameresolver.NameResolver, httpClient httputil.Client, txManager *txmgr.SimpleTxManager, settlerConfig *config.Settler) (*Hub, error) {
	chainID := viper.GetUint64(flag.KeyChainIDL2)

	ethereumClient, err := ethereumMultiChainClient.Get(chainID)
	if err != nil {
		return nil, fmt.Errorf("get ethereum client: %w", err)
	}

	stakingV2MulticallClient, err := l2.NewStakingV2MulticallClient(chainID, ethereumClient)
	if err != nil {
		return nil, fmt.Errorf("new staking v2 multicall client: %w", err)
	}

	contractAddresses := l2.ContractMap[chainID]
	if contractAddresses == nil {
		return nil, fmt.Errorf("contract address not found for chain id: %d", chainID)
	}

	networkParamsContract, err := l2.NewNetworkParams(contractAddresses.AddressNetworkParamsProxy, ethereumClient)
	if err != nil {
		return nil, fmt.Errorf("new network contract: %w", err)
	}

	cacheClient := cache.New(redisClient)

<<<<<<< HEAD
	dslService, err := dsl.NewDSL(ctx, databaseClient, cacheClient, nameService, stakingContract, networkParamsContract, httpClient, txManager, settlerConfig, new(big.Int).SetUint64(chainID))
=======
	dsl, err := dsl.NewDSL(ctx, databaseClient, cacheClient, nameService, stakingV2MulticallClient, httpClient)
>>>>>>> f04c35c6
	if err != nil {
		return nil, fmt.Errorf("new dsl: %w", err)
	}

	return &Hub{
<<<<<<< HEAD
		dsl: dslService,
		nta: nta.NewNTA(ctx, databaseClient, stakingContract, networkParamsContract, geoLite2, cacheClient, httpClient),
=======
		dsl: dsl,
		nta: nta.NewNTA(ctx, databaseClient, stakingV2MulticallClient, networkParamsContract, geoLite2, cacheClient, httpClient),
>>>>>>> f04c35c6
	}, nil
}<|MERGE_RESOLUTION|>--- conflicted
+++ resolved
@@ -67,22 +67,13 @@
 
 	cacheClient := cache.New(redisClient)
 
-<<<<<<< HEAD
-	dslService, err := dsl.NewDSL(ctx, databaseClient, cacheClient, nameService, stakingContract, networkParamsContract, httpClient, txManager, settlerConfig, new(big.Int).SetUint64(chainID))
-=======
-	dsl, err := dsl.NewDSL(ctx, databaseClient, cacheClient, nameService, stakingV2MulticallClient, httpClient)
->>>>>>> f04c35c6
+	dslService, err := dsl.NewDSL(ctx, databaseClient, cacheClient, nameService, stakingV2MulticallClient, networkParamsContract, httpClient, txManager, settlerConfig, new(big.Int).SetUint64(chainID))
 	if err != nil {
 		return nil, fmt.Errorf("new dsl: %w", err)
 	}
 
 	return &Hub{
-<<<<<<< HEAD
 		dsl: dslService,
-		nta: nta.NewNTA(ctx, databaseClient, stakingContract, networkParamsContract, geoLite2, cacheClient, httpClient),
-=======
-		dsl: dsl,
 		nta: nta.NewNTA(ctx, databaseClient, stakingV2MulticallClient, networkParamsContract, geoLite2, cacheClient, httpClient),
->>>>>>> f04c35c6
 	}, nil
 }