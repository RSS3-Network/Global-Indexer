package enforcer

import (
	"context"
	"encoding/json"
	"fmt"
	"io"

	"github.com/ethereum/go-ethereum/common"
	"github.com/rss3-network/global-indexer/common/httputil"
	"github.com/rss3-network/global-indexer/contract/l2"
	"github.com/rss3-network/global-indexer/internal/cache"
	"github.com/rss3-network/global-indexer/internal/database"
	"github.com/rss3-network/global-indexer/internal/service/hub/handler/dsl/model"
	"github.com/rss3-network/global-indexer/schema"
	"github.com/rss3-network/protocol-go/schema/filter"
	"github.com/samber/lo"
	"go.uber.org/zap"
)

type Enforcer interface {
	VerifyResponses(ctx context.Context, responses []model.DataResponse) error
	VerifyPartialResponses(ctx context.Context, epochID uint64, responses []model.DataResponse)
	MaintainScore(ctx context.Context) error
	ChallengeStates(ctx context.Context) error
}

type SimpleEnforcer struct {
	cacheClient     cache.Client
	databaseClient  database.Client
	httpClient      httputil.Client
	stakingContract *l2.Staking
}

// VerifyResponses verifies the responses from the Nodes.
func (e *SimpleEnforcer) VerifyResponses(ctx context.Context, responses []*model.DataResponse) error {
	if len(responses) == 0 {
		return fmt.Errorf("no response returned from nodes")
	}

	nodeStatsMap, err := e.getNodeStatsMap(ctx, responses)
	if err != nil {
		return fmt.Errorf("failed to Find node stats: %w", err)
	}

	// non-error and non-null results are always put in front of the list
	sortResponseByValidity(responses)
	// update requests based on data compare
	updatePointsBasedOnIdentity(responses)
	// update stats struct based on the above results
	updateStatsWithResults(nodeStatsMap, responses)
	// save stats to the database
	if err = e.databaseClient.SaveNodeStats(ctx, lo.MapToSlice(nodeStatsMap,
		func(_ common.Address, stat *schema.Stat) *schema.Stat {
			return stat
		})); err != nil {
		return fmt.Errorf("save Node stats: %w", err)
	}

	return nil
}

// VerifyPartialResponses performs a partial verification of the responses from the Nodes.
func (e *SimpleEnforcer) VerifyPartialResponses(ctx context.Context, epochID uint64, responses []*model.DataResponse) {
	// Check if there are any responses
	if len(responses) == 0 {
		zap.L().Warn("no response returned from nodes")

		return
	}

	activities := &model.ActivitiesResponse{}
	// TODO: Consider selecting response that have been successfully verified as data source
	// and now select the first response as data source
	data := responses[0].Data

	// Check if the data is valid
	if !isDataValid(data, activities) {
		zap.L().Warn("failed to parse response")

		return
	}

	// Check if there are any activities in the activities responses data
	if len(activities.Data) == 0 {
		zap.L().Warn("no activities returned from nodes")

		return
	}

	workingNodes := lo.Map(responses, func(result *model.DataResponse, _ int) common.Address {
		return result.Address
	})

	e.verifyPartialActivities(ctx, epochID, responses[0], activities.Data, workingNodes)
}

func (e *SimpleEnforcer) getNodeStatsMap(ctx context.Context, responses []*model.DataResponse) (map[common.Address]*schema.Stat, error) {
	stats, err := e.databaseClient.FindNodeStats(ctx, &schema.StatQuery{
		Addresses: lo.Map(responses, func(response *model.DataResponse, _ int) common.Address {
			return response.Address
		}),
	})

	if err != nil {
		return nil, err
	}

	return lo.SliceToMap(stats, func(stat *schema.Stat) (common.Address, *schema.Stat) {
		return stat.Address, stat
	}), nil
}

func updateStatsWithResults(statsMap map[common.Address]*schema.Stat, responses []*model.DataResponse) {
	for _, response := range responses {
		if stat, exists := statsMap[response.Address]; exists {
			stat.TotalRequest++
			stat.EpochRequest += int64(response.ValidPoint)
			stat.EpochInvalidRequest += int64(response.InvalidPoint)
		}
	}
}

// verifyPartialActivities filter Activity based on the platform to perform a partial verification.
func (e *SimpleEnforcer) verifyPartialActivities(ctx context.Context, epochID uint64, validResponse *model.DataResponse, activities []*model.Activity, workingNodes []common.Address) {
	// platformMap is used to store the platform that has been verified
	platformMap := make(map[string]struct{}, model.RequiredVerificationCount)
	// statMap is used to store the stats that have been verified
	statMap := make(map[string]struct{})

	nodeInvalidResponse := &schema.NodeInvalidResponse{
		EpochID:        epochID,
		ValidatorNodes: []common.Address{validResponse.Address},
	}

	for _, activity := range activities {
		// This usually indicates that the activity belongs to the fallback worker.
		// We cannot determine whether this activity belongs to a readable worker，
		// therefore it is skipped.
		if len(activity.Platform) == 0 {
			continue
		}

		// Find stats that related to the platform
		stats, err := e.findStatsByPlatform(ctx, activity, workingNodes)

		if err != nil {
			zap.L().Error("failed to verify platform", zap.Error(err))

			continue
		}

		if len(stats) == 0 {
			zap.L().Warn("no stats match the platform")

			continue
		}

		e.verifyActivityByStats(ctx, activity, stats, statMap, platformMap, nodeInvalidResponse)

		// If the platform count reaches the RequiredVerificationCount, exit the verification loop.
		if _, exists := platformMap[activity.Platform]; !exists {
			if len(platformMap) == model.RequiredVerificationCount {
				break
			}
		}
	}
}

// findStatsByPlatform finds the required stats based on the platform.
func (e *SimpleEnforcer) findStatsByPlatform(ctx context.Context, activity *model.Activity, workingNodes []common.Address) ([]*schema.Stat, error) {
	pid, err := filter.PlatformString(activity.Platform)
	if err != nil {
		return nil, err
	}

	workerName := model.PlatformToWorkerMap[pid]
	indexers, err := e.databaseClient.FindNodeWorkers(ctx, nil, []string{activity.Network}, []string{workerName})

	if err != nil {
		return nil, err
	}

	nodeAddresses := excludeWorkingNodes(indexers, workingNodes)

	stats, err := e.databaseClient.FindNodeStats(ctx, &schema.StatQuery{
<<<<<<< HEAD
		AddressList:  nodeAddresses,
		ValidRequest: lo.ToPtr(model.DemotionCountBeforeSlashing),
=======
		Addresses:    nodeAddresses,
		ValidRequest: lo.ToPtr(model.DefaultSlashCount),
>>>>>>> d5944af0
		PointsOrder:  lo.ToPtr("DESC"),
	})

	if err != nil {
		return nil, err
	}

	return stats, nil
}

// excludeWorkingNodes excludes the working Nodes from the indexers.
func excludeWorkingNodes(indexers []*schema.Worker, workingNodes []common.Address) []common.Address {
	nodeAddresses := lo.Map(indexers, func(indexer *schema.Worker, _ int) common.Address {
		return indexer.Address
	})

	// filter out the working nodes
	return lo.Filter(nodeAddresses, func(item common.Address, _ int) bool {
		return !lo.Contains(workingNodes, item)
	})
}

// verifyActivityByStats verifies the activity based on stats nodes that meet specific criteria.
func (e *SimpleEnforcer) verifyActivityByStats(ctx context.Context, activity *model.Activity, stats []*schema.Stat, statMap, platformMap map[string]struct{}, nodeInvalidResponse *schema.NodeInvalidResponse) {
	for _, stat := range stats {
		if _, exists := statMap[stat.Address.String()]; !exists {
			statMap[stat.Address.String()] = struct{}{}

			activityFetched, err := e.fetchActivityByTxID(ctx, stat.Endpoint, activity.ID)

			if err != nil || activityFetched.Data == nil || !isActivityIdentical(activity, activityFetched.Data) {
				stat.EpochInvalidRequest += invalidPointUnit

				nodeInvalidResponse.Type = lo.Ternary(err != nil, schema.NodeInvalidResponseTypeError, schema.NodeInvalidResponseTypeInconsistent)
				nodeInvalidResponse.Response = generateInvalidResponse(err, activityFetched)
			} else {
				stat.TotalRequest++
				stat.EpochRequest += validPointUnit
			}

			// If the request is invalid, save the invalid response to the database.
			if stat.EpochInvalidRequest > 0 {
				nodeInvalidResponse.Node = stat.Address
				nodeInvalidResponse.Request = stat.Endpoint + "/decentralized/tx/" + activity.ID

				validData, _ := json.Marshal(activity)
				nodeInvalidResponse.ValidatorResponse = validData

				if err = e.databaseClient.SaveNodeInvalidResponse(ctx, nodeInvalidResponse); err != nil {
					zap.L().Error("save node invalid response", zap.Error(err))
				}
			}

			platformMap[activity.Platform] = struct{}{}

			if err = e.databaseClient.SaveNodeStat(ctx, stat); err != nil {
				zap.L().Warn("[verifyStat] failed to save node stat", zap.Error(err))
			}

			break
		}
	}
}

func generateInvalidResponse(err error, activity *model.ActivityResponse) json.RawMessage {
	if err != nil {
		return json.RawMessage(err.Error())
	}

	rawData, _ := json.Marshal(activity.Data)

	return rawData
}

// fetchActivityByTxID fetches the activity by txID from a Node.
func (e *SimpleEnforcer) fetchActivityByTxID(ctx context.Context, nodeEndpoint, txID string) (*model.ActivityResponse, error) {
	fullURL := nodeEndpoint + "/decentralized/tx/" + txID

	body, err := e.httpClient.Fetch(ctx, fullURL)
	if err != nil {
		return nil, err
	}

	data, err := io.ReadAll(body)
	if err != nil {
		return nil, err
	}

	activity := &model.ActivityResponse{}
	if isDataValid(data, activity) {
		return activity, nil
	}

	return nil, fmt.Errorf("invalid data")
}

// MaintainReliabilityScore maintains the Reliability Score σ for all Nodes.
// σ is used to determine the probability of a Node receiving a request on DSL.
func (e *SimpleEnforcer) MaintainReliabilityScore(ctx context.Context) error {
	// Retrieve the most recently indexed epoch.
	currentEpoch, err := e.getCurrentEpoch(ctx)
	if err != nil {
		return err
	}

	query := &schema.StatQuery{Limit: lo.ToPtr(defaultLimit)}

	// Traverse the entire node and update its score.
	for {
		stats, err := e.databaseClient.FindNodeStats(ctx, query)
		if err != nil {
			return err
		}

		// If there are no stats, exit the loop.
		if len(stats) == 0 {
			break
		}

		if err = e.processNodeStats(ctx, stats, currentEpoch); err != nil {
			return err
		}

		lastStat := stats[len(stats)-1]
		query.Cursor = lo.ToPtr(lastStat.Address.String())
	}

	return e.updateNodeCache(ctx)
}

func (e *SimpleEnforcer) ChallengeStates(_ context.Context) error {
	return nil
}

func NewSimpleEnforcer(databaseClient database.Client, cacheClient cache.Client, stakingContract *l2.Staking, httpClient httputil.Client) *SimpleEnforcer {
	return &SimpleEnforcer{
		databaseClient:  databaseClient,
		cacheClient:     cacheClient,
		stakingContract: stakingContract,
		httpClient:      httpClient,
	}
}<|MERGE_RESOLUTION|>--- conflicted
+++ resolved
@@ -184,13 +184,8 @@
 	nodeAddresses := excludeWorkingNodes(indexers, workingNodes)
 
 	stats, err := e.databaseClient.FindNodeStats(ctx, &schema.StatQuery{
-<<<<<<< HEAD
-		AddressList:  nodeAddresses,
+		Addresses:    nodeAddresses,
 		ValidRequest: lo.ToPtr(model.DemotionCountBeforeSlashing),
-=======
-		Addresses:    nodeAddresses,
-		ValidRequest: lo.ToPtr(model.DefaultSlashCount),
->>>>>>> d5944af0
 		PointsOrder:  lo.ToPtr("DESC"),
 	})
 
