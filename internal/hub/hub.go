--- conflicted
+++ resolved
@@ -2,82 +2,21 @@
 
 import (
 	"context"
-<<<<<<< HEAD
-	"net/http"
-	"sync"
-	"time"
-
-	"github.com/go-playground/validator/v10"
-	"github.com/labstack/echo/v4"
-=======
 	"fmt"
 
 	"github.com/ethereum/go-ethereum/ethclient"
 	"github.com/go-playground/validator/v10"
 	"github.com/labstack/echo/v4"
 	"github.com/naturalselectionlabs/global-indexer/common/ethereum/contract/staking"
->>>>>>> a1762479
 	"github.com/naturalselectionlabs/global-indexer/internal/database"
-	"github.com/naturalselectionlabs/global-indexer/provider/node"
 )
 
 type Hub struct {
-<<<<<<< HEAD
-	databaseClient database.Client
-	pathBuilder    node.Builder
-	httpClient     *http.Client
-}
-
-var _ echo.Validator = &Validator{}
-
-type Validator struct {
-	validate *validator.Validate
-	once     sync.Once
-}
-
-func (v *Validator) Validate(i interface{}) error {
-	if v.validate == nil {
-		v.once.Do(func() {
-			v.validate = validator.New()
-		})
-	}
-
-	return v.validate.Struct(i)
-}
-
-func NewHub(_ context.Context, databaseClient database.Client, pathBuilder node.Builder) *Hub {
-	return &Hub{
-		databaseClient: databaseClient,
-		pathBuilder:    pathBuilder,
-		httpClient: &http.Client{
-			Timeout: 3 * time.Second,
-		},
-=======
 	databaseClient  database.Client
 	stakingContract *staking.Staking
 }
 
-var _ echo.Validator = (*Validator)(nil)
-
-var defaultValidator = &Validator{
-	validate: validator.New(),
-}
-
-type Validator struct {
-	validate *validator.Validate
-}
-
-func (v *Validator) Validate(i interface{}) error {
-	return v.validate.Struct(i)
-}
-
-func NewHub(_ context.Context, databaseClient database.Client, ethereumClient *ethclient.Client) (*Hub, error) {
-	stakingContract, err := staking.NewStaking(staking.AddressStaking, ethereumClient)
-	if err != nil {
-		return nil, fmt.Errorf("new staking contract: %w", err)
->>>>>>> a1762479
-	}
-
+func NewHub(_ context.Context, databaseClient database.Client) *Hub {
 	return &Hub{
 		databaseClient:  databaseClient,
 		stakingContract: stakingContract,
