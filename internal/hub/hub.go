--- conflicted
+++ resolved
@@ -15,13 +15,9 @@
 
 type Hub struct {
 	databaseClient  database.Client
-<<<<<<< HEAD
-	stakingContract *staking.Staking
+	stakingContract *l2.Staking
 	pathBuilder     node.Builder
 	httpClient      *http.Client
-=======
-	stakingContract *l2.Staking
->>>>>>> 12bd043e
 }
 
 var _ echo.Validator = (*Validator)(nil)
