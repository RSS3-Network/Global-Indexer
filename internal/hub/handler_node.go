--- conflicted
+++ resolved
@@ -4,18 +4,11 @@
 	"fmt"
 	"net/http"
 
-<<<<<<< HEAD
-=======
 	"github.com/creasty/defaults"
->>>>>>> a1762479
 	"github.com/ethereum/go-ethereum/common"
 	"github.com/labstack/echo/v4"
 	"github.com/naturalselectionlabs/global-indexer/schema"
 	"github.com/naturalselectionlabs/rss3-node/config"
-<<<<<<< HEAD
-	"github.com/samber/lo"
-=======
->>>>>>> a1762479
 )
 
 func (h *Hub) GetNodesHandler(c echo.Context) error {
@@ -25,20 +18,6 @@
 		return c.JSON(http.StatusBadRequest, fmt.Sprintf("bad request: %v", err))
 	}
 
-<<<<<<< HEAD
-	if request.NodeAddress != nil {
-		var filteredData []*schema.Node
-
-		for _, nodeAddress := range request.NodeAddress {
-			for _, node := range data {
-				if node.Address == nodeAddress {
-					filteredData = append(filteredData, node)
-				}
-			}
-		}
-
-		data = filteredData
-=======
 	if err := defaults.Set(&request); err != nil {
 		return c.JSON(http.StatusBadRequest, fmt.Sprintf("set default failed: %v", err))
 	}
@@ -55,7 +34,6 @@
 	var cursor string
 	if len(node) > 0 && len(node) == request.Limit {
 		cursor = node[len(node)-1].Address.String()
->>>>>>> a1762479
 	}
 
 	return c.JSON(http.StatusOK, BatchNodeResponse{
@@ -71,18 +49,8 @@
 		return c.JSON(http.StatusBadRequest, fmt.Sprintf("bad request: %v", err))
 	}
 
-<<<<<<< HEAD
-	var node *schema.Node
-
-	for _, n := range data {
-		if n.Address == request.Address {
-			node = n
-			break
-		}
-=======
 	if err := c.Validate(&request); err != nil {
 		return c.JSON(http.StatusBadRequest, fmt.Sprintf("validate failed: %v", err))
->>>>>>> a1762479
 	}
 
 	node, err := h.getNode(c.Request().Context(), request.Address)
