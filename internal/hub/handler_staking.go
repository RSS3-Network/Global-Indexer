--- conflicted
+++ resolved
@@ -4,10 +4,6 @@
 	"fmt"
 	"math/big"
 	"net/http"
-<<<<<<< HEAD
-=======
-	"time"
->>>>>>> 0e27a4b4
 
 	"github.com/labstack/echo/v4"
 )
