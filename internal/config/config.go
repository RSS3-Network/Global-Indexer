--- conflicted
+++ resolved
@@ -9,6 +9,7 @@
 	"github.com/naturalselectionlabs/global-indexer/internal/cache"
 	"github.com/naturalselectionlabs/global-indexer/internal/database"
 	"gopkg.in/yaml.v3"
+	"os"
 )
 
 const (
@@ -20,15 +21,12 @@
 type File struct {
 	Environment string           `yaml:"environment" validate:"required" default:"development"`
 	Database    *database.Config `yaml:"database"`
-<<<<<<< HEAD
+	RSS3Chain   *RSS3ChainConfig `yaml:"rss3_chain"`
 	Redis       *cache.Config    `yaml:"redis"`
-=======
-	RSS3Chain   *RSS3ChainConfig `yaml:"rss3_chain"`
 }
 
 type RSS3ChainConfig struct {
 	Endpoint string `yaml:"endpoint" validate:"required"`
->>>>>>> a1762479
 }
 
 func Setup(configFilePath string) (*File, error) {
