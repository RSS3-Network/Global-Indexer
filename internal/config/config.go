package config

import (
	"fmt"
	"os"

	"github.com/creasty/defaults"
	"github.com/go-playground/validator/v10"
	"github.com/naturalselectionlabs/rss3-global-indexer/internal/database"
	"gopkg.in/yaml.v3"
)

const (
	Environment            = "environment"
	EnvironmentDevelopment = "development"
	EnvironmentProduction  = "production"
)

type File struct {
	Environment string           `yaml:"environment" validate:"required" default:"development"`
	Database    *Database        `yaml:"database"`
	Redis       *Redis           `yaml:"redis"`
	RSS3Chain   *RSS3ChainConfig `yaml:"rss3_chain"`
<<<<<<< HEAD
	NameService *NameService     `yaml:"name_service"`
=======
	Epoch       *EpochConfig     `yaml:"epoch"`
>>>>>>> dcc198f2
}

type Database struct {
	Driver database.Driver `mapstructure:"driver" validate:"required" default:"cockroachdb"`
	URI    string          `mapstructure:"uri" validate:"required" default:"postgres://root@localhost:26257/defaultdb"`
}

type Redis struct {
	URI string `mapstructure:"uri" validate:"required" default:"redis://localhost:6379/0"`
}

type RSS3ChainConfig struct {
	EndpointL1     string `yaml:"endpoint_l1" validate:"required"`
	EndpointL2     string `yaml:"endpoint_l2" validate:"required"`
	BlockThreadsL1 uint64 `yaml:"block_threads_l1" default:"1"`
}

<<<<<<< HEAD
type NameService struct {
	EnsEndpoint  string `yaml:"ens_endpoint"`
	CsbEndpoint  string `yaml:"csb_endpoint"`
	LensEndpoint string `yaml:"lens_endpoint"`
	FcEndpoint   string `yaml:"fc_endpoint"`
=======
type EpochConfig struct {
	WalletPrivateKey string `yaml:"wallet_private_key" validate:"required"`
	GasLimit         uint64 `yaml:"gas_limit" default:"2500000"`
>>>>>>> dcc198f2
}

func Setup(configFilePath string) (*File, error) {
	// Read config file.
	config, err := os.ReadFile(configFilePath)
	if err != nil {
		return nil, fmt.Errorf("read config file: %w", err)
	}

	// Unmarshal config file.
	var configFile File
	if err := yaml.Unmarshal(config, &configFile); err != nil {
		return nil, fmt.Errorf("unmarshal config file: %w", err)
	}

	// Set default values.yaml.
	if err := defaults.Set(&configFile); err != nil {
		return nil, fmt.Errorf("set default values.yaml: %w", err)
	}

	// Validate config values.yaml.
	validate := validator.New(validator.WithRequiredStructEnabled())
	if err := validate.Struct(&configFile); err != nil {
		return nil, fmt.Errorf("validate config file: %w", err)
	}

	return &configFile, nil
}<|MERGE_RESOLUTION|>--- conflicted
+++ resolved
@@ -21,11 +21,8 @@
 	Database    *Database        `yaml:"database"`
 	Redis       *Redis           `yaml:"redis"`
 	RSS3Chain   *RSS3ChainConfig `yaml:"rss3_chain"`
-<<<<<<< HEAD
+	Epoch       *EpochConfig     `yaml:"epoch"`
 	NameService *NameService     `yaml:"name_service"`
-=======
-	Epoch       *EpochConfig     `yaml:"epoch"`
->>>>>>> dcc198f2
 }
 
 type Database struct {
@@ -43,17 +40,16 @@
 	BlockThreadsL1 uint64 `yaml:"block_threads_l1" default:"1"`
 }
 
-<<<<<<< HEAD
+type EpochConfig struct {
+	WalletPrivateKey string `yaml:"wallet_private_key" validate:"required"`
+	GasLimit         uint64 `yaml:"gas_limit" default:"2500000"`
+}
+
 type NameService struct {
 	EnsEndpoint  string `yaml:"ens_endpoint"`
 	CsbEndpoint  string `yaml:"csb_endpoint"`
 	LensEndpoint string `yaml:"lens_endpoint"`
 	FcEndpoint   string `yaml:"fc_endpoint"`
-=======
-type EpochConfig struct {
-	WalletPrivateKey string `yaml:"wallet_private_key" validate:"required"`
-	GasLimit         uint64 `yaml:"gas_limit" default:"2500000"`
->>>>>>> dcc198f2
 }
 
 func Setup(configFilePath string) (*File, error) {
