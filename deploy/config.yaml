environment: development

database:
  driver: cockroachdb
  partition: true
  uri: postgres://root@localhost:26257/defaultdb

redis:
  uri: redis://localhost:6379/0

rss3_chain:
  endpoint_l1: https://rpc.ankr.com/eth_sepolia
  endpoint_l2: https://rpc.testnet.rss3.io
  block_threads_l1: 20

epoch:
  wallet_private_key:
  gas_limit: 3000000

<<<<<<< HEAD
name_service:
  ens:
    endpoint: https://rpc.ankr.com/eth
  csb:
    endpoint: https://rpc.crossbell.io
  lens:
    endpoint: https://rpc.ankr.com/polygon
  fc:
    endpoint: https://nemes.farcaster.xyz:2281
    api_key:
=======
geo_ip:
  account:
  license_key:
>>>>>>> 9ba7c60d
<|MERGE_RESOLUTION|>--- conflicted
+++ resolved
@@ -17,7 +17,11 @@
   wallet_private_key:
   gas_limit: 3000000
 
-<<<<<<< HEAD
+geo_ip:
+  account:
+  license_key:
+
+
 name_service:
   ens:
     endpoint: https://rpc.ankr.com/eth
@@ -27,9 +31,4 @@
     endpoint: https://rpc.ankr.com/polygon
   fc:
     endpoint: https://nemes.farcaster.xyz:2281
-    api_key:
-=======
-geo_ip:
-  account:
-  license_key:
->>>>>>> 9ba7c60d
+    api_key: