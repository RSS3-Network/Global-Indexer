environment: development

database:
  driver: cockroachdb
  partition: true
  uri: postgres://root@localhost:26257/defaultdb

redis:
  uri: redis://localhost:6379/0

rss3_chain:
  endpoint_l1: https://rpc.ankr.com/eth_sepolia
  endpoint_l2: https://rpc.testnet.rss3.io
  block_threads_l1: 20

<<<<<<< HEAD
gateway:
  api:
    listen:
      host: "0.0.0.0"
      port: 5555
      prom_port: 9000
    jwt_key: abcdefg1234567
    siwe_domain: "localhost:3000"
  apisix:
    admin:
      endpoint: "http://localhost:9180"
      key: "edd1c9f034335f136f87ad84b625c8f1"
    kafka:
      brokers: "localhost:19092"
      topic: "apisix"

billing:
  collect_token_to: "0x9E85cb8f7606dA552cdEb42130c315F3fed26625"
  slack_notification:
    blockchain_scan: "https://sepolia.etherscan.io/address/"
=======
epoch:
  wallet_private_key:
  gas_limit: 3000000
>>>>>>> 20cd6464
<|MERGE_RESOLUTION|>--- conflicted
+++ resolved
@@ -13,7 +13,10 @@
   endpoint_l2: https://rpc.testnet.rss3.io
   block_threads_l1: 20
 
-<<<<<<< HEAD
+epoch:
+  wallet_private_key:
+  gas_limit: 3000000
+
 gateway:
   api:
     listen:
@@ -33,9 +36,4 @@
 billing:
   collect_token_to: "0x9E85cb8f7606dA552cdEb42130c315F3fed26625"
   slack_notification:
-    blockchain_scan: "https://sepolia.etherscan.io/address/"
-=======
-epoch:
-  wallet_private_key:
-  gas_limit: 3000000
->>>>>>> 20cd6464
+    blockchain_scan: "https://sepolia.etherscan.io/address/"