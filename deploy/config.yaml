environment: development

database:
  driver: cockroachdb
  partition: true
  uri: postgres://root@localhost:26257/defaultdb

redis:
  uri: redis://localhost:6379/0

rss3_chain:
  endpoint_l1: https://rpc.ankr.com/eth_sepolia
  endpoint_l2: https://rpc.testnet.rss3.io
  block_threads_l1: 20

<<<<<<< HEAD
name_service:
  ens_endpoint: https://rpc.ankr.com/eth
  csb_endpoint: https://rpc.crossbell.io
  lens_endpoint: https://rpc.ankr.com/polygon
  fc_endpoint: https://nemes.farcaster.xyz:2281
=======
epoch:
  wallet_private_key:
  gas_limit: 3000000
>>>>>>> dcc198f2
<|MERGE_RESOLUTION|>--- conflicted
+++ resolved
@@ -13,14 +13,12 @@
   endpoint_l2: https://rpc.testnet.rss3.io
   block_threads_l1: 20
 
-<<<<<<< HEAD
+epoch:
+  wallet_private_key:
+  gas_limit: 3000000
+
 name_service:
   ens_endpoint: https://rpc.ankr.com/eth
   csb_endpoint: https://rpc.crossbell.io
   lens_endpoint: https://rpc.ankr.com/polygon
-  fc_endpoint: https://nemes.farcaster.xyz:2281
-=======
-epoch:
-  wallet_private_key:
-  gas_limit: 3000000
->>>>>>> dcc198f2
+  fc_endpoint: https://nemes.farcaster.xyz:2281