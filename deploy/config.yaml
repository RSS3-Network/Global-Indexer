environment: development

database:
  driver: cockroachdb
  partition: true
  uri: postgres://root@localhost:26257/defaultdb

redis:
  uri: redis://localhost:6379/0

rss3_chain:
  endpoint_l1: https://rpc.ankr.com/eth_sepolia
  endpoint_l2: https://rpc.testnet.rss3.io
  block_threads_l1: 20

epoch:
<<<<<<< HEAD
  wallet_address:
  signer_endpoint:
  gas_limit: 3000000
=======
  wallet_private_key:
  gas_limit: 3000000

geo_ip:
  account:
  license_key:
>>>>>>> 9ba7c60d
<|MERGE_RESOLUTION|>--- conflicted
+++ resolved
@@ -14,15 +14,10 @@
   block_threads_l1: 20
 
 epoch:
-<<<<<<< HEAD
   wallet_address:
   signer_endpoint:
-  gas_limit: 3000000
-=======
-  wallet_private_key:
   gas_limit: 3000000
 
 geo_ip:
   account:
-  license_key:
->>>>>>> 9ba7c60d
+  license_key: