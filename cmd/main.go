--- conflicted
+++ resolved
@@ -60,21 +60,17 @@
 
 		redisClient := redis.NewClient(options)
 
-<<<<<<< HEAD
+		geoLite2, err := geolite2.NewClient(config.GeoIP)
+		if err != nil {
+			return fmt.Errorf("new geo lite2 client: %w", err)
+		}
+
 		nameService, err := nameresolver.NewNameResolver(cmd.Context(), config.NameService)
 		if err != nil {
 			return fmt.Errorf("init name resolver: %w", err)
 		}
 
-		hub, err := hub.NewServer(cmd.Context(), databaseClient, ethereumClient, redisClient, nameService)
-=======
-		geoLite2, err := geolite2.NewClient(config.GeoIP)
-		if err != nil {
-			return fmt.Errorf("new geo lite2 client: %w", err)
-		}
-
-		hub, err := hub.NewServer(cmd.Context(), databaseClient, ethereumClient, redisClient, geoLite2)
->>>>>>> 9ba7c60d
+		hub, err := hub.NewServer(cmd.Context(), databaseClient, ethereumClient, redisClient, geoLite2,nameService)
 		if err != nil {
 			return fmt.Errorf("new hub server: %w", err)
 		}
