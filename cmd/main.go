package main

import (
	"context"
	"fmt"
	"os"
	"os/signal"

	"github.com/ethereum/go-ethereum/ethclient"
	"github.com/naturalselectionlabs/rss3-global-indexer/common/geolite2"
	"github.com/naturalselectionlabs/rss3-global-indexer/internal/cache"
	"github.com/naturalselectionlabs/rss3-global-indexer/internal/config"
	"github.com/naturalselectionlabs/rss3-global-indexer/internal/config/flag"
	"github.com/naturalselectionlabs/rss3-global-indexer/internal/constant"
	"github.com/naturalselectionlabs/rss3-global-indexer/internal/database/dialer"
	"github.com/naturalselectionlabs/rss3-global-indexer/internal/hub"
	"github.com/naturalselectionlabs/rss3-global-indexer/internal/nameresolver"
	"github.com/naturalselectionlabs/rss3-global-indexer/internal/service/indexer"
	"github.com/naturalselectionlabs/rss3-global-indexer/internal/service/scheduler"
	"github.com/naturalselectionlabs/rss3-global-indexer/internal/service/settler"
	"github.com/redis/go-redis/v9"
	"github.com/samber/lo"
	"github.com/spf13/cobra"
	"github.com/spf13/pflag"
	"go.opentelemetry.io/otel"
	"go.opentelemetry.io/otel/exporters/otlp/otlptrace"
	"go.opentelemetry.io/otel/exporters/otlp/otlptrace/otlptracehttp"
	"go.opentelemetry.io/otel/sdk/resource"
	"go.opentelemetry.io/otel/sdk/trace"
	semconv "go.opentelemetry.io/otel/semconv/v1.24.0"
	"go.uber.org/zap"
)

var flags *pflag.FlagSet

var command = cobra.Command{
	SilenceUsage:  true,
	SilenceErrors: true,
	RunE: func(cmd *cobra.Command, _ []string) error {
		flags = cmd.PersistentFlags()

		config, err := config.Setup(lo.Must(flags.GetString(flag.KeyConfig)))
		if err != nil {
			return fmt.Errorf("setup config file: %w", err)
		}

		// Dial and migrate database.
		databaseClient, err := dialer.Dial(cmd.Context(), config.Database)
		if err != nil {
			return fmt.Errorf("dial database: %w", err)
		}

		if err := databaseClient.Migrate(cmd.Context()); err != nil {
			return fmt.Errorf("migrate database: %w", err)
		}

		// Dial rss3 ethereum client.
		ethereumClient, err := ethclient.DialContext(cmd.Context(), config.RSS3Chain.EndpointL2)
		if err != nil {
			return fmt.Errorf("dial rss3 ethereum client: %w", err)
		}

		// Dial redis.
		options, err := redis.ParseURL(config.Redis.URI)
		if err != nil {
			return fmt.Errorf("parse redis uri: %w", err)
		}

		redisClient := redis.NewClient(options)

		geoLite2, err := geolite2.NewClient(config.GeoIP)
		if err != nil {
			return fmt.Errorf("new geo lite2 client: %w", err)
		}

		nameService, err := nameresolver.NewNameResolver(cmd.Context(), config.RPC.RPCNetwork)
		if err != nil {
			return fmt.Errorf("init name resolver: %w", err)
		}

		hub, err := hub.NewServer(cmd.Context(), databaseClient, ethereumClient, redisClient, geoLite2, nameService)
		if err != nil {
			return fmt.Errorf("new hub server: %w", err)
		}

		return hub.Run(cmd.Context())
	},
}

var indexCommand = &cobra.Command{
	Use: "index",
	RunE: func(cmd *cobra.Command, _ []string) error {
		flags = cmd.PersistentFlags()

		config, err := config.Setup(lo.Must(flags.GetString(flag.KeyConfig)))
		if err != nil {
			return fmt.Errorf("setup config file: %w", err)
		}

		if config.Telemetry != nil {
			if err := setupOpenTelemetry("indexer", config.Telemetry); err != nil {
				return fmt.Errorf("setup opentelemetry tracer")
			}
		}

		databaseClient, err := dialer.Dial(cmd.Context(), config.Database)
		if err != nil {
			return err
		}

		options, err := redis.ParseURL(config.Redis.URI)
		if err != nil {
			return fmt.Errorf("parse redis uri: %w", err)
		}

		cacheClient := cache.New(redis.NewClient(options))

		if err := databaseClient.Migrate(cmd.Context()); err != nil {
			return fmt.Errorf("migrate database: %w", err)
		}

		instance, err := indexer.New(databaseClient, cacheClient, *config.RSS3Chain)
		if err != nil {
			return err
		}

		return instance.Run(cmd.Context())
	},
}

var schedulerCommand = &cobra.Command{
	Use: "scheduler",
	RunE: func(cmd *cobra.Command, _ []string) error {
		flags = cmd.PersistentFlags()

		config, err := config.Setup(lo.Must(flags.GetString(flag.KeyConfig)))
		if err != nil {
			return fmt.Errorf("setup config file: %w", err)
		}

		databaseClient, err := dialer.Dial(cmd.Context(), config.Database)
		if err != nil {
			return err
		}

		if err := databaseClient.Migrate(cmd.Context()); err != nil {
			return fmt.Errorf("migrate database: %w", err)
		}

		options, err := redis.ParseURL(config.Redis.URI)
		if err != nil {
			return fmt.Errorf("parse redis uri: %w", err)
		}

		redisClient := redis.NewClient(options)

		// Dial rss3 ethereum client.
		ethereumClient, err := ethclient.DialContext(cmd.Context(), config.RSS3Chain.EndpointL2)
		if err != nil {
			return fmt.Errorf("dial rss3 ethereum client: %w", err)
		}

		instance, err := scheduler.New(lo.Must(flags.GetString(flag.KeyServer)), databaseClient, redisClient, ethereumClient)
		if err != nil {
			return err
		}

		return instance.Run(cmd.Context())
	},
}

var settlerCommand = &cobra.Command{
<<<<<<< HEAD
	Use: "epoch",
=======
	Use: "settler",
>>>>>>> 5653fbf6
	RunE: func(cmd *cobra.Command, _ []string) error {
		flags = cmd.PersistentFlags()

		config, err := config.Setup(lo.Must(flags.GetString(flag.KeyConfig)))
		if err != nil {
			return fmt.Errorf("setup config file: %w", err)
		}

		databaseClient, err := dialer.Dial(cmd.Context(), config.Database)
		if err != nil {
			return err
		}

		if err := databaseClient.Migrate(cmd.Context()); err != nil {
			return fmt.Errorf("migrate database: %w", err)
		}

		options, err := redis.ParseURL(config.Redis.URI)
		if err != nil {
			return fmt.Errorf("parse redis uri: %w", err)
		}

		redisClient := redis.NewClient(options)

		instance, err := settler.New(cmd.Context(), databaseClient, redisClient, *config)
		if err != nil {
			return err
		}

		return instance.Run(cmd.Context())
	},
}

func setupOpenTelemetry(serviceName string, config *config.Telemetry) error {
	options := []otlptracehttp.Option{
		otlptracehttp.WithEndpoint(config.Endpoint),
	}

	if config.Insecure {
		options = append(options, otlptracehttp.WithInsecure())
	}

	exporter, err := otlptrace.New(context.Background(), otlptracehttp.NewClient(options...))
	if err != nil {
		return err
	}

	tracerProvider := trace.NewTracerProvider(
		trace.WithBatcher(exporter),
		trace.WithResource(resource.NewWithAttributes(
			semconv.SchemaURL,
			semconv.ServiceNameKey.String(constant.BuildServiceName(serviceName)),
			semconv.ServiceVersionKey.String(constant.BuildServiceVersion()),
		)),
	)

	otel.SetTracerProvider(tracerProvider)

	return nil
}

func initializeLogger() {
	if os.Getenv(config.Environment) == config.EnvironmentDevelopment {
		zap.ReplaceGlobals(zap.Must(zap.NewDevelopment()))
	} else {
		zap.ReplaceGlobals(zap.Must(zap.NewProduction()))
	}
}

func init() {
	initializeLogger()

	command.AddCommand(indexCommand)
	command.AddCommand(schedulerCommand)
	command.AddCommand(settlerCommand)

	command.PersistentFlags().String(flag.KeyConfig, "./deploy/config.yaml", "config file path")
	indexCommand.PersistentFlags().String(flag.KeyConfig, "./deploy/config.yaml", "config file path")
	schedulerCommand.PersistentFlags().String(flag.KeyConfig, "./deploy/config.yaml", "config file path")
	schedulerCommand.PersistentFlags().String(flag.KeyServer, "detector", "server name")
	settlerCommand.PersistentFlags().String(flag.KeyConfig, "./deploy/config.yaml", "config file path")
}

func main() {
	ctx, cancel := signal.NotifyContext(context.Background(), os.Interrupt, os.Kill)
	defer cancel()

	if err := command.ExecuteContext(ctx); err != nil {
		zap.L().Fatal("execute command", zap.Error(err))
	}
}<|MERGE_RESOLUTION|>--- conflicted
+++ resolved
@@ -170,11 +170,7 @@
 }
 
 var settlerCommand = &cobra.Command{
-<<<<<<< HEAD
-	Use: "epoch",
-=======
 	Use: "settler",
->>>>>>> 5653fbf6
 	RunE: func(cmd *cobra.Command, _ []string) error {
 		flags = cmd.PersistentFlags()
 
