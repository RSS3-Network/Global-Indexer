--- conflicted
+++ resolved
@@ -138,41 +138,63 @@
 	},
 }
 
-<<<<<<< HEAD
+var epochCommand = &cobra.Command{
+	Use: "epoch",
+	RunE: func(cmd *cobra.Command, args []string) error {
+		flags = cmd.PersistentFlags()
+
+		config, err := config.Setup(lo.Must(flags.GetString(flag.KeyConfig)))
+		if err != nil {
+			return fmt.Errorf("setup config file: %w", err)
+		}
+
+		databaseClient, err := dialer.Dial(cmd.Context(), config.Database)
+		if err != nil {
+			return err
+		}
+
+		if err := databaseClient.Migrate(cmd.Context()); err != nil {
+			return fmt.Errorf("migrate database: %w", err)
+		}
+
+		options, err := redis.ParseURL(config.Redis.URI)
+		if err != nil {
+			return fmt.Errorf("parse redis uri: %w", err)
+		}
+
+		redisClient := redis.NewClient(options)
+
+		instance, err := epoch.New(cmd.Context(), databaseClient, redisClient, *config)
+		if err != nil {
+			return err
+		}
+
+		return instance.Run(cmd.Context())
+	},
+}
+
 var gatewayCommand = &cobra.Command{
 	Use: "gateway",
-=======
-var epochCommand = &cobra.Command{
-	Use: "epoch",
->>>>>>> 20cd6464
-	RunE: func(cmd *cobra.Command, args []string) error {
-		flags = cmd.PersistentFlags()
-
-		config, err := config.Setup(lo.Must(flags.GetString(flag.KeyConfig)))
-		if err != nil {
-			return fmt.Errorf("setup config file: %w", err)
-		}
-
-		databaseClient, err := dialer.Dial(cmd.Context(), config.Database)
-		if err != nil {
-			return err
-		}
-
-<<<<<<< HEAD
-=======
-		if err := databaseClient.Migrate(cmd.Context()); err != nil {
-			return fmt.Errorf("migrate database: %w", err)
-		}
-
->>>>>>> 20cd6464
-		options, err := redis.ParseURL(config.Redis.URI)
-		if err != nil {
-			return fmt.Errorf("parse redis uri: %w", err)
-		}
-
-		redisClient := redis.NewClient(options)
-
-<<<<<<< HEAD
+	RunE: func(cmd *cobra.Command, args []string) error {
+		flags = cmd.PersistentFlags()
+
+		config, err := config.Setup(lo.Must(flags.GetString(flag.KeyConfig)))
+		if err != nil {
+			return fmt.Errorf("setup config file: %w", err)
+		}
+
+		databaseClient, err := dialer.Dial(cmd.Context(), config.Database)
+		if err != nil {
+			return err
+		}
+
+		options, err := redis.ParseURL(config.Redis.URI)
+		if err != nil {
+			return fmt.Errorf("parse redis uri: %w", err)
+		}
+
+		redisClient := redis.NewClient(options)
+
 		instance, err := gateway.New(databaseClient, redisClient, *config.Gateway)
 
 		return instance.Run(cmd.Context())
@@ -189,18 +211,12 @@
 		}
 
 		databaseClient, err := dialer.Dial(cmd.Context(), config.Database)
-=======
-		instance, err := epoch.New(cmd.Context(), databaseClient, redisClient, *config)
->>>>>>> 20cd6464
-		if err != nil {
-			return err
-		}
-
-<<<<<<< HEAD
+		if err != nil {
+			return err
+		}
+
 		instance, err := gateway_migrate.New(databaseClient)
 
-=======
->>>>>>> 20cd6464
 		return instance.Run(cmd.Context())
 	},
 }
@@ -218,25 +234,17 @@
 
 	command.AddCommand(indexCommand)
 	command.AddCommand(schedulerCommand)
-<<<<<<< HEAD
+	command.AddCommand(epochCommand)
 	command.AddCommand(gatewayCommand)
 	command.AddCommand(gatewayMigrateCommand)
-	command.PersistentFlags().String(flag.KeyConfig, "./deploy/config.yaml", "config file path")
-=======
-	command.AddCommand(epochCommand)
->>>>>>> 20cd6464
 
 	command.PersistentFlags().String(flag.KeyConfig, "./deploy/config.yaml", "config file path")
 	indexCommand.PersistentFlags().String(flag.KeyConfig, "./deploy/config.yaml", "config file path")
 	schedulerCommand.PersistentFlags().String(flag.KeyConfig, "./deploy/config.yaml", "config file path")
 	schedulerCommand.PersistentFlags().String(flag.KeyServer, "detector", "server name")
-<<<<<<< HEAD
-
+	epochCommand.PersistentFlags().String(flag.KeyConfig, "./deploy/config.yaml", "config file path")
 	gatewayCommand.PersistentFlags().String(flag.KeyConfig, "./deploy/config.yaml", "config file path")
 	gatewayMigrateCommand.PersistentFlags().String(flag.KeyConfig, "./deploy/config.yaml", "config file path")
-=======
-	epochCommand.PersistentFlags().String(flag.KeyConfig, "./deploy/config.yaml", "config file path")
->>>>>>> 20cd6464
 }
 
 func main() {
